--- conflicted
+++ resolved
@@ -11,11 +11,8 @@
   - src/product/upgrade/Migration.md
   - src/product/howto/POJO_QuickStart.md
   - src/product/tutorials/GridSearch.md
-<<<<<<< HEAD
   - src/product/tutorials/NFoldPredictions.md
-=======
   - src/product/architecture/Architecture.md
->>>>>>> fb6a753f
   - src/product/security/Security.md
   - src/product/howto/FAQ.md
   - src/product/tutorials/glossary.md
