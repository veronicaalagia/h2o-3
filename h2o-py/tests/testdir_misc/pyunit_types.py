--- conflicted
+++ resolved
@@ -1,5 +1,5 @@
-
-
+import sys
+sys.path.insert(1, "../../")
 import h2o, tests
 import numpy as np
 
@@ -16,10 +16,6 @@
 
   print types2
 
-<<<<<<< HEAD
-
-pyunit_test = pyunit_types
-=======
   df = h2o.H2OFrame(np.random.randn(100,4).tolist(), column_names=list("ABCD"), column_types=["Enum"]*4)
   assert df.types == {"A": "Enum", "C": "Enum", "B": "Enum", "D": "Enum"}, "Expected {} for column types " \
                       "but got {}".format({"A": "Enum", "C": "Enum", "B": "Enum", "D": "Enum"}, df.types)
@@ -31,5 +27,4 @@
 
 
 if __name__ == "__main__":
-  tests.run_test(sys.argv, pyunit_types)
->>>>>>> a902a8e1
+  tests.run_test(sys.argv, pyunit_types)