#!/usr/bin/python

import sys
import os
import shutil
import signal
import time
import random
import getpass
import re
import subprocess
import ConfigParser
import requests
from requests import exceptions
import socket
import multiprocessing
import platform

__H2O_REST_API_VERSION__ = 3  # const for the version of the rest api

def is_rdemo(file_name):
    """
    Return True if file_name matches a regexp for an R demo.  False otherwise.
    """
    packaged_demos = ["h2o.anomaly.R", "h2o.deeplearning.R", "h2o.gbm.R", "h2o.glm.R", "h2o.glrm.R", "h2o.kmeans.R",
                      "h2o.naiveBayes.R", "h2o.prcomp.R", "h2o.randomForest.R"]
    if (file_name in packaged_demos): return True
    if (re.match("^rdemo.*\.[rR]$", file_name)): return True
    return False

def is_runit(file_name):
    """
    Return True if file_name matches a regexp for an R unit test.  False otherwise.
    """
    if (file_name == "h2o-runit.R"): return False
    if (re.match("^runit.*\.[rR]$", file_name)): return True
    return False

def is_rbooklet(file_name):
    """
    Return True if file_name matches a regexp for an R booklet.  False otherwise.
    """
    if (re.match("^rbooklet.*\.[rR]$", file_name)): return True
    return False

def is_pydemo(file_name):
    """
    Return True if file_name matches a regexp for a python demo.  False otherwise.
    """
    if re.match("^pydemo.*\.py$", file_name): return True
    return False

def is_ipython_notebook(file_name):
    """
    Return True if file_name matches a regexp for an ipython notebook.  False otherwise.
    """
    if (not re.match("^.*checkpoint\.ipynb$", file_name)) and re.match("^.*\.ipynb$", file_name): return True
    return False

def is_pyunit(file_name):
    """
    Return True if file_name matches a regexp for a python unit test.  False otherwise.
    """
    if re.match("^pyunit.*\.py$", file_name): return True
    return False

def is_pybooklet(file_name):
    """
    Return True if file_name matches a regexp for a python unit test.  False otherwise.
    """
    if re.match("^pybooklet.*\.py$", file_name): return True
    return False

def is_gradle_build_python_test(file_name):
    """
    Return True if file_name matches a regexp for on of the python test run during gradle build.  False otherwise.
    """
    return file_name in ["generate_rest_api_docs.py", "generate_java_bindings.py", "test_gbm_prostate.py",
                         "test_rest_api.py"]

def is_javascript_test_file(file_name):
    """
    Return True if file_name matches a regexp for a javascript test.  False otherwise.
    """
    if (re.match("^.*test.*\.js$", file_name)): return True
    return False


'''
function grab_java_message() will look through the java text output and try to extract the
java messages from Java side.
'''

def grab_java_message(node_list, curr_testname):
    """scan through the java output text and extract the java messages related to running
    test specified in curr_testname.
    Parameters
    ----------
    node_list :  list of H2O nodes
      List of H2o nodes associated with a H2OCloud that are performing the test specified in curr_testname.
    curr_testname : str
      Store the unit test name (can be R unit or Py unit) that has been completed and failed.
    :return: a string object that is either empty or the java messages that associated with the test in curr_testname.
     The java messages can usually be found in one of the java_*_0.out.txt
    """

    global g_java_start_text    # contains text that describe the start of a unit test.

    java_messages = ""
    startTest = False           # denote when the current test was found in the java_*_0.out.txt file

    # grab each java file and try to grab the java messages associated with curr_testname
    for each_node in node_list:
        java_filename = each_node.output_file_name  # find the java_*_0.out.txt file

        if os.path.isfile(java_filename):
            java_file = open(java_filename,'r')
            for each_line in java_file:
                if (g_java_start_text in each_line):
                    startStr,found,endStr = each_line.partition(g_java_start_text)

                    if len(found) > 0:   # a new test is being started.
                        current_testname = endStr.strip()   # grab the test name and check if it is curr_testname
                        if (current_testname == curr_testname): # found the line starting with current test.  Grab everything now
                            startTest = True    # found text in java_*_0.out.txt that describe curr_testname

                            # add header to make JAVA messages visible.
                            java_messages += "\n\n**********************************************************\n"
                            java_messages += "**********************************************************\n"
                            java_messages += "JAVA Messages\n"
                            java_messages += "**********************************************************\n"
                            java_messages += "**********************************************************\n\n"


                        else:   # found a differnt test than our curr_testname.  We are done!
                            if startTest:   # in the middle of curr_testname but found a new test starting, can quit now.
                                break

                # store java message associated with curr_testname into java_messages
                if startTest:
                    java_messages += each_line

            java_file.close()   # finished finding java messages

        if startTest:       # found java message associate with our test already. No need to continue the loop.
            break

    return java_messages    # java messages associated with curr_testname




class H2OUseCloudNode:
    """
    A class representing one node in an H2O cloud which was specified by the user.
    Don't try to build or tear down this kind of node.

    use_ip: The given ip of the cloud.
    use_port: The given port of the cloud.
    """

    def __init__(self, use_ip, use_port):
        self.use_ip = use_ip
        self.use_port = use_port

    def start(self):
        pass

    def stop(self):
        pass

    def terminate(self):
        pass

    def get_ip(self):
        return self.use_ip

    def get_port(self):
        return self.use_port


class H2OUseCloud:
    """
    A class representing an H2O clouds which was specified by the user.
    Don't try to build or tear down this kind of cloud.
    """

    def __init__(self, cloud_num, use_ip, use_port):
        self.cloud_num = cloud_num
        self.use_ip = use_ip
        self.use_port = use_port

        self.nodes = []
        node = H2OUseCloudNode(self.use_ip, self.use_port)
        self.nodes.append(node)

    def start(self):
        pass

    def wait_for_cloud_to_be_up(self):
        pass

    def stop(self):
        pass

    def terminate(self):
        pass

    def get_ip(self):
        node = self.nodes[0]
        return node.get_ip()

    def get_port(self):
        node = self.nodes[0]
        return node.get_port()


class H2OCloudNode:
    """
    A class representing one node in an H2O cloud.
    Note that the base_port is only a request for H2O.
    H2O may choose to ignore our request and pick any port it likes.
    So we have to scrape the real port number from stdout as part of cloud startup.

    port: The actual port chosen at run time.
    pid: The process id of the node.
    output_file_name: Where stdout and stderr go.  They are merged.
    child: subprocess.Popen object.
    terminated: Only from a signal.  Not normal shutdown.
    """

    def __init__(self, is_client, cloud_num, nodes_per_cloud, node_num, cloud_name, h2o_jar, ip, base_port,
                 xmx, output_dir):
        """
        Create a node in a cloud.

        @param is_client: Whether this node is an H2O client node (vs a worker node) or not.
        @param cloud_num: Dense 0-based cloud index number.
        @param nodes_per_cloud: How many H2O java instances are in a cloud.  Clouds are symmetric.
        @param node_num: This node's dense 0-based node index number.
        @param cloud_name: The H2O -name command-line argument.
        @param h2o_jar: Path to H2O jar file.
        @param base_port: The starting port number we are trying to get our nodes to listen on.
        @param xmx: Java memory parameter.
        @param output_dir: The directory where we can create an output file for this process.
        @return: The node object.
        """
        self.is_client = is_client
        self.cloud_num = cloud_num
        self.nodes_per_cloud = nodes_per_cloud
        self.node_num = node_num
        self.cloud_name = cloud_name
        self.h2o_jar = h2o_jar
        self.ip = ip
        self.base_port = base_port
        self.xmx = xmx
        self.output_dir = output_dir

        self.port = -1
        self.pid = -1
        self.output_file_name = ""
        self.child = None
        self.terminated = False

        # Choose my base port number here.  All math is done here.  Every node has the same
        # base_port and calculates it's own my_base_port.
        ports_per_node = 2
        self.my_base_port = \
            self.base_port + \
            (self.cloud_num * self.nodes_per_cloud * ports_per_node) + \
            (self.node_num * ports_per_node)

    def start(self):
        """
        Start one node of H2O.
        (Stash away the self.child and self.pid internally here.)

        @return: none
        """

        # there is no hdfs currently in ec2, except s3n/hdfs
        # the core-site.xml provides s3n info
        # it's possible that we can just always hardware the hdfs version
        # to match the cdh3 cluster we're hard-wiring tests to
        # i.e. it won't make s3n/s3 break on ec2

        if (self.is_client):
            main_class = "water.H2OClientApp"
        else:
            main_class = "water.H2OApp"

        if "JAVA_HOME" in os.environ:
            java = os.environ["JAVA_HOME"] + "/bin/java"
        else:
            java = "java"
        cmd = [java,
               # "-agentlib:jdwp=transport=dt_socket,server=y,suspend=n,address=5005",
               "-Xmx" + self.xmx,
               "-ea",
               "-cp", self.h2o_jar,
               main_class,
               "-name", self.cloud_name,
               "-baseport", str(self.my_base_port),
               "-ga_opt_out"]


        # If the jacoco flag was included, then modify cmd to generate coverage
        # data using the jacoco agent
        if g_jacoco_include:
            root_dir = os.path.abspath(os.path.join(os.path.dirname(__file__),".."))
            agent_dir = os.path.join(root_dir,"jacoco","jacocoagent.jar")
            jresults_dir = os.path.join(self.output_dir,"jacoco")
            if not os.path.exists(jresults_dir):
                os.mkdir(jresults_dir)
            jresults_dir += "{cloud}_{node}".format(cloud = self.cloud_num, node = self.node_num)
            jacoco = "-javaagent:" + agent_dir + "=destfile=" + \
                     os.path.join(jresults_dir,"{cloud}_{node}.exec".format(cloud=self.cloud_num,
                                                                            node=self.node_num)) + \
                     ",includes={inc},excludes={ex}:jsr166y".format(inc=g_jacoco_options[0].replace(',',':'),
                                                                    ex=g_jacoco_options[1].replace(',',':'))
            cmd = cmd[:1] + [jacoco] + cmd[1:]


        # Add S3N credentials to cmd if they exist.
        # ec2_hdfs_config_file_name = os.path.expanduser("~/.ec2/core-site.xml")
        # if (os.path.exists(ec2_hdfs_config_file_name)):
        #     cmd.append("-hdfs_config")
        #     cmd.append(ec2_hdfs_config_file_name)

        self.output_file_name = \
            os.path.join(self.output_dir, "java_" + str(self.cloud_num) + "_" + str(self.node_num) + ".out.txt")
        f = open(self.output_file_name, "w")

        if g_convenient:
            cwd = os.getcwd()
            here = os.path.abspath(os.path.dirname(__file__))
            there = os.path.abspath(os.path.join(here, ".."))
            os.chdir(there)
            self.child = subprocess.Popen(args=cmd,
                                          stdout=f,
                                          stderr=subprocess.STDOUT,
                                          cwd=there)
            os.chdir(cwd)
        else:
            self.child = subprocess.Popen(args=cmd,
                                          stdout=f,
                                          stderr=subprocess.STDOUT,
                                          cwd=self.output_dir)

        self.pid = self.child.pid
        print("+ CMD: " + ' '.join(cmd))

    def scrape_port_from_stdout(self):
        """
        Look at the stdout log and figure out which port the JVM chose.
        Write this to self.port.
        This call is blocking.
        Exit if this fails.

        @return: none
        """
        retries = 30
        while (retries > 0):
            if (self.terminated):
                return
            f = open(self.output_file_name, "r")
            s = f.readline()
            while (len(s) > 0):
                if (self.terminated):
                    return
                match_groups = re.search(r"Listening for HTTP and REST traffic on http.*://(\S+):(\d+)", s)
                if (match_groups is not None):
                    port = match_groups.group(2)
                    if (port is not None):
                        self.port = port
                        f.close()
                        print("H2O Cloud {} Node {} started with output file {}".format(self.cloud_num,
                                                                                        self.node_num,
                                                                                        self.output_file_name))
                        return

                s = f.readline()

            f.close()
            retries -= 1
            if (self.terminated):
                return
            time.sleep(1)

        print("")
        print("ERROR: Too many retries starting cloud.")
        print("")
        sys.exit(1)

    def scrape_cloudsize_from_stdout(self, nodes_per_cloud):
        """
        Look at the stdout log and wait until the cloud of proper size is formed.
        This call is blocking.
        Exit if this fails.

        @return: none
        """
        retries = 60
        while (retries > 0):
            if (self.terminated):
                return
            f = open(self.output_file_name, "r")
            s = f.readline()
            while (len(s) > 0):
                if (self.terminated):
                    return
                match_groups = re.search(r"Cloud of size (\d+) formed", s)
                if (match_groups is not None):
                    size = match_groups.group(1)
                    if (size is not None):
                        size = int(size)
                        if (size == nodes_per_cloud):
                            f.close()
                            return

                s = f.readline()

            f.close()
            retries -= 1
            if (self.terminated):
                return
            time.sleep(1)

        print("")
        print("ERROR: Too many retries starting cloud.")
        print("")
        sys.exit(1)

    def stop(self):
        """
        Normal node shutdown.
        Ignore failures for now.

        @return: none
        """
        if (self.pid > 0):
            print("Killing JVM with PID {}".format(self.pid))
            try:
                self.child.terminate()
                self.child.wait()
            except OSError:
                pass
            self.pid = -1

    def terminate(self):
        """
        Terminate a running node.  (Due to a signal.)

        @return: none
        """
        self.terminated = True
        self.stop()

    def get_ip(self):
        """ Return the ip address this node is really listening on. """
        return self.ip

    def get_port(self):
        """ Return the port this node is really listening on. """
        return self.port

    def __str__(self):
        s = ""
        s += "    node {}\n".format(self.node_num)
        s += "        xmx:          {}\n".format(self.xmx)
        s += "        my_base_port: {}\n".format(self.my_base_port)
        s += "        port:         {}\n".format(self.port)
        s += "        pid:          {}\n".format(self.pid)
        return s


class H2OCloud:
    """
    A class representing one of the H2O clouds.
    """

    def __init__(self, cloud_num, use_client, nodes_per_cloud, h2o_jar, base_port, xmx, output_dir):
        """
        Create a cloud.
        See node definition above for argument descriptions.

        @return: The cloud object.
        """
        self.use_client = use_client
        self.cloud_num = cloud_num
        self.nodes_per_cloud = nodes_per_cloud
        self.h2o_jar = h2o_jar
        self.base_port = base_port
        self.xmx = xmx
        self.output_dir = output_dir

        # Randomly choose a seven digit cloud number.
        n = random.randint(1000000, 9999999)
        user = getpass.getuser()
        user = ''.join(user.split())

        self.cloud_name = "H2O_runit_{}_{}".format(user, n)
        self.nodes = []
        self.client_nodes = []
        self.jobs_run = 0

        if (use_client):
            actual_nodes_per_cloud = self.nodes_per_cloud + 1
        else:
            actual_nodes_per_cloud = self.nodes_per_cloud

        for node_num in range(actual_nodes_per_cloud):
            is_client = False
            if (use_client):
                if (node_num == (actual_nodes_per_cloud - 1)):
                    is_client = True
            node = H2OCloudNode(is_client,
                                self.cloud_num, actual_nodes_per_cloud, node_num,
                                self.cloud_name,
                                self.h2o_jar,
                                "127.0.0.1", self.base_port,
                                self.xmx, self.output_dir)
            if (is_client):
                self.client_nodes.append(node)
            else:
                self.nodes.append(node)

    def start(self):
        """
        Start H2O cloud.
        The cloud is not up until wait_for_cloud_to_be_up() is called and returns.

        @return: none
        """
        for node in self.nodes:
            node.start()

        for node in self.client_nodes:
            node.start()

    def wait_for_cloud_to_be_up(self):
        """
        Blocking call ensuring the cloud is available.

        @return: none
        """
        self._scrape_port_from_stdout()
        self._scrape_cloudsize_from_stdout()

    def stop(self):
        """
        Normal cloud shutdown.

        @return: none
        """
        for node in self.nodes:
            node.stop()

        for node in self.client_nodes:
            node.stop()

    def terminate(self):
        """
        Terminate a running cloud.  (Due to a signal.)

        @return: none
        """
        for node in self.client_nodes:
            node.terminate()

        for node in self.nodes:
            node.terminate()

    def get_ip(self):
        """ Return an ip to use to talk to this cloud. """
        if (len(self.client_nodes) > 0):
            node = self.client_nodes[0]
        else:
            node = self.nodes[0]
        return node.get_ip()

    def get_port(self):
        """ Return a port to use to talk to this cloud. """
        if (len(self.client_nodes) > 0):
            node = self.client_nodes[0]
        else:
            node = self.nodes[0]
        return node.get_port()

    def _scrape_port_from_stdout(self):
        for node in self.nodes:
            node.scrape_port_from_stdout()
        for node in self.client_nodes:
            node.scrape_port_from_stdout()

    def _scrape_cloudsize_from_stdout(self):
        for node in self.nodes:
            node.scrape_cloudsize_from_stdout(self.nodes_per_cloud)
        for node in self.client_nodes:
            node.scrape_cloudsize_from_stdout(self.nodes_per_cloud)

    def __str__(self):
        s = ""
        s += "cloud {}\n".format(self.cloud_num)
        s += "    name:     {}\n".format(self.cloud_name)
        s += "    jobs_run: {}\n".format(self.jobs_run)
        for node in self.nodes:
            s += str(node)
        for node in self.client_nodes:
            s += str(node)
        return s


class Test:
    """
    A class representing one Test.

    cancelled: Don't start this test.
    terminated: Test killed due to signal.
    returncode: Exit code of child.
    pid: Process id of the test.
    ip: IP of cloud to run test.
    port: Port of cloud to run test.
    child: subprocess.Popen object.
    """

    @staticmethod
    def test_did_not_complete():
        """
        returncode marker to know if the test ran or not.
        """
        return -9999999

    def __init__(self, test_dir, test_short_dir, test_name, output_dir, hadoop_namenode, on_hadoop):
        """
        Create a Test.

        @param test_dir: Full absolute path to the test directory.
        @param test_short_dir: Path from h2o/R/tests to the test directory.
        @param test_name: Test filename with the directory removed.
        @param output_dir: The directory where we can create an output file for this process.
        @return: The test object.
        """
        self.test_dir = test_dir
        self.test_short_dir = test_short_dir
        self.test_name = test_name
        self.output_dir = output_dir
        self.output_file_name = ""
        self.hadoop_namenode = hadoop_namenode
        self.on_hadoop = on_hadoop

        self.cancelled = False
        self.terminated = False
        self.returncode = Test.test_did_not_complete()
        self.start_seconds = -1
        self.pid = -1
        self.ip = None
        self.port = -1
        self.child = None

    def start(self, ip, port):
        """
        Start the test in a non-blocking fashion.

        @param ip: IP address of cloud to run on.
        @param port: Port of cloud to run on.
        @return: none
        """

        if (self.cancelled or self.terminated):
            return

        self.start_seconds = time.time()
        self.ip = ip
        self.port = port

        if   (is_rdemo(self.test_name) or is_runit(self.test_name) or is_rbooklet(self.test_name)):
            cmd = self._rtest_cmd(self.test_name, self.ip, self.port, self.on_hadoop, self.hadoop_namenode)
        elif (is_ipython_notebook(self.test_name) or is_pydemo(self.test_name) or is_pyunit(self.test_name) or
                  is_pybooklet(self.test_name)):
            cmd = self._pytest_cmd(self.test_name, self.ip, self.port, self.on_hadoop, self.hadoop_namenode)
        elif (is_gradle_build_python_test(self.test_name)):
            cmd = ["python", self.test_name, "--usecloud", self.ip + ":" + str(self.port)]
        elif (is_javascript_test_file(self.test_name)): cmd = self._javascript_cmd(self.test_name, self.ip, self.port)
        else:
            print("")
            print("ERROR: Test runner failure with test: " + self.test_name)
            print("")
            sys.exit(1)

        test_short_dir_with_no_slashes = re.sub(r'[\\/]', "_", self.test_short_dir)
        if (len(test_short_dir_with_no_slashes) > 0): test_short_dir_with_no_slashes += "_"
        self.output_file_name = \
            os.path.join(self.output_dir, test_short_dir_with_no_slashes + self.test_name + ".out.txt")
        f = open(self.output_file_name, "w")
        self.child = subprocess.Popen(args=cmd, stdout=f, stderr=subprocess.STDOUT, cwd=self.test_dir)
        self.pid = self.child.pid

    def is_completed(self):
        """
        Check if test has completed.

        This has side effects and MUST be called for the normal test queueing to work.
        Specifically, child.poll().

        @return: True if the test completed, False otherwise.
        """
        child = self.child
        if (child is None):
            return False
        child.poll()
        if (child.returncode is None):
            return False
        self.pid = -1
        self.returncode = child.returncode
        return True

    def cancel(self):
        """
        Mark this test as cancelled so it never tries to start.

        @return: none
        """
        if (self.pid <= 0):
            self.cancelled = True

    def terminate_if_started(self):
        """
        Terminate a running test.  (Due to a signal.)

        @return: none
        """
        if (self.pid > 0):
            self.terminate()

    def terminate(self):
        """
        Terminate a running test.  (Due to a signal.)

        @return: none
        """
        self.terminated = True
        if (self.pid > 0):
            print("Killing Test {} with PID {}".format(os.path.join(self.test_short_dir, self.test_name), self.pid))
            try:
                self.child.terminate()
            except OSError:
                pass
        self.pid = -1

    def get_test_dir_file_name(self):
        """
        @return: The full absolute path of this test.
        """
        return os.path.join(self.test_dir, self.test_name)

    def get_test_name(self):
        """
        @return: The file name (no directory) of this test.
        """
        return self.test_name

    def get_seed_used(self):
        """
        @return: The seed used by this test.
        """
        return self._scrape_output_for_seed()

    def get_ip(self):
        """
        @return: IP of the cloud where this test ran.
        """
        return self.ip

    def get_port(self):
        """
        @return: Integer port number of the cloud where this test ran.
        """
        return int(self.port)

    def get_passed(self):
        """
        @return: True if the test passed, False otherwise.
        """
        return (self.returncode == 0)

    def get_skipped(self):
        """
        @return: True if the test skipped, False otherwise.
        """
        return (self.returncode == 42)

    def get_nopass(self, nopass):
        """
        Some tests are known not to fail and even if they don't pass we don't want
        to fail the overall regression PASS/FAIL status.

        @return: True if the test has been marked as NOPASS, False otherwise.
        """
        a = re.compile("NOPASS")
        return a.search(self.test_name) and not nopass

    def get_nofeature(self, nopass):
        """
        Some tests are known not to fail and even if they don't pass we don't want
        to fail the overall regression PASS/FAIL status.

        @return: True if the test has been marked as NOFEATURE, False otherwise.
        """
        a = re.compile("NOFEATURE")
        return a.search(self.test_name) and not nopass

    def get_h2o_internal(self):
        """
        Some tests are only run on h2o internal network.

        @return: True if the test has been marked as INTERNAL, False otherwise.
        """
        a = re.compile("INTERNAL")
        return a.search(self.test_name)

    def get_completed(self):
        """
        @return: True if the test completed (pass or fail), False otherwise.
        """
        return (self.returncode > Test.test_did_not_complete())

    def get_terminated(self):
        """
        For a test to be terminated it must have started and had a PID.

        @return: True if the test was terminated, False otherwise.
        """
        return self.terminated

    def get_output_dir_file_name(self):
        """
        @return: Full path to the output file which you can paste to a terminal window.
        """
        return (os.path.join(self.output_dir, self.output_file_name))

    def _rtest_cmd(self, test_name, ip, port, on_hadoop, hadoop_namenode):
        if is_runit(test_name): r_test_driver = test_name
        else: r_test_driver = g_r_test_setup
        cmd = ["R", "-f", r_test_driver, "--args", "--usecloud", ip + ":" + str(port), "--resultsDir", g_output_dir,
               "--testName", test_name]

        if is_runit(test_name):
            if on_hadoop:         cmd = cmd + ["--onHadoop"]
            if hadoop_namenode:   cmd = cmd + ["--hadoopNamenode", hadoop_namenode]
            cmd = cmd + ["--rUnit"]
        elif is_rdemo(test_name): cmd = cmd + ["--rDemo"]
        else:                     cmd = cmd + ["--rBooklet"]
        return cmd

    def _pytest_cmd(self, test_name, ip, port, on_hadoop, hadoop_namenode):
      if g_pycoverage:
        pyver = "coverage" if g_py3 else "coverage-3.5"
        cmd = [pyver,"run", "-a", g_py_test_setup, "--usecloud", ip + ":" + str(port), "--resultsDir", g_output_dir,
               "--testName", test_name]
      else:
        pyver = "python3.5" if g_py3 else "python"
        cmd = [pyver, g_py_test_setup, "--usecloud", ip + ":" + str(port), "--resultsDir", g_output_dir,
               "--testName", test_name]
      if is_pyunit(test_name):
          if on_hadoop:         cmd = cmd + ["--onHadoop"]
          if hadoop_namenode:   cmd = cmd + ["--hadoopNamenode", hadoop_namenode]
          cmd = cmd + ["--pyUnit"]
      elif is_ipython_notebook(test_name): cmd = cmd + ["--ipynb"]
      elif is_pydemo(test_name):           cmd = cmd + ["--pyDemo"]
      else:                                cmd = cmd + ["--pyBooklet"]
      if g_jacoco_include: cmd = cmd + ["--forceConnect"] # When using JaCoCo we don't want the test to return an error
                                                        # if a cloud reports as unhealthy
      return cmd

    def _javascript_cmd(self, test_name, ip, port):
        return ["phantomjs", test_name, "--host", ip + ":" + str(port), "--timeout", str(g_phantomjs_to), "--packs",
               g_phantomjs_packs]

    def _scrape_output_for_seed(self):
        """
        @return: The seed scraped from the output file.
        """
        res = ""
        with open(self.get_output_dir_file_name(), "r") as f:
            for line in f:
                if "SEED used" in line:
                    line = line.strip().split(' ')
                    res = line[-1]
                    break
        return res

    def __str__(self):
        s = ""
        s += "Test: {}/{}\n".format(self.test_dir, self.test_name)
        return s


class TestRunner:
    """
    A class for running tests.

    The tests list contains an object for every test.
    The tests_not_started list acts as a job queue.
    The tests_running list is polled for jobs that have finished.
    """

    def __init__(self,
                 test_root_dir,
                 use_cloud, use_cloud2, use_client, cloud_config, use_ip, use_port,
                 num_clouds, nodes_per_cloud, h2o_jar, base_port, xmx, output_dir,
                 failed_output_dir, path_to_tar, path_to_whl, produce_unit_reports,
                 testreport_dir, r_pkg_ver_chk, hadoop_namenode, on_hadoop, perf):
        """
        Create a runner.

        @param test_root_dir: h2o/R/tests directory.
        @param use_cloud: Use this one user-specified cloud.  Overrides num_clouds.
        @param use_cloud2: Use the cloud_config to define the list of H2O clouds.
        @param cloud_config: (if use_cloud2) the config file listing the H2O clouds.
        @param use_ip: (if use_cloud) IP of one cloud to use.
        @param use_port: (if use_cloud) Port of one cloud to use.
        @param num_clouds: Number of H2O clouds to start.
        @param nodes_per_cloud: Number of H2O nodes to start per cloud.
        @param h2o_jar: Path to H2O jar file to run.
        @param base_port: Base H2O port (e.g. 54321) to start choosing from.
        @param xmx: Java -Xmx parameter.
        @param output_dir: Directory for output files.
        @param failed_output_dir: Directory to copy failed test output.
        @param path_to_tar: path to h2o R package.
        @param path_to_whl: NA
        @param produce_unit_reports: if true then runner produce xUnit test reports for Jenkins
        @param testreport_dir: directory to put xUnit test reports for Jenkins (should follow build system conventions)
        @param r_pkg_ver_chk: check R packages/versions
        @param hadoop_namenode
        @param on_hadoop
        @param perf
        @return: The runner object.
        """
        self.test_root_dir = test_root_dir

        self.use_cloud = use_cloud
        self.use_cloud2 = use_cloud2
        self.use_client = use_client

        # Valid if use_cloud is True
        self.use_ip = use_ip
        self.use_port = use_port

        # Valid if use_cloud is False
        self.num_clouds = num_clouds
        self.nodes_per_cloud = nodes_per_cloud
        self.h2o_jar = h2o_jar
        self.base_port = base_port
        self.output_dir = output_dir
        self.failed_output_dir = failed_output_dir
        self.produce_unit_reports = produce_unit_reports
        self.testreport_dir = testreport_dir

        self.start_seconds = time.time()
        self.terminated = False
        self.clouds = []
        self.suspicious_clouds = []
        self.bad_clouds = []
        self.tests = []
        self.tests_not_started = []
        self.tests_running = []
        self.regression_passed = False
        self._create_output_dir()
        self._create_failed_output_dir()
        if produce_unit_reports:
            self._create_testreport_dir()
        self.nopass_counter = 0
        self.nofeature_counter = 0
        self.h2o_internal_counter = 0
        self.path_to_tar = path_to_tar
        self.path_to_whl = path_to_whl
        self.r_pkg_ver_chk = r_pkg_ver_chk
        self.hadoop_namenode = hadoop_namenode
        self.on_hadoop = on_hadoop
        self.perf = perf
        self.perf_file = None
        self.exclude_list = []

        if (use_cloud):
            node_num = 0
            cloud = H2OUseCloud(node_num, use_ip, use_port)
            self.clouds.append(cloud)
        elif (use_cloud2):
            clouds = TestRunner.read_config(cloud_config)
            node_num = 0
            for c in clouds:
                cloud = H2OUseCloud(node_num, c[0], c[1])
                self.clouds.append(cloud)
                node_num += 1
        else:
            for i in range(self.num_clouds):
                cloud = H2OCloud(i, self.use_client, self.nodes_per_cloud, h2o_jar, self.base_port, xmx,
                                 self.output_dir)
                self.clouds.append(cloud)

    @staticmethod
    def find_test(test_to_run):
        """
        Be nice and try to help find the test if possible.
        If the test is actually found without looking, then just use it.
        Otherwise, search from the script's down directory down.
        """
        if (os.path.exists(test_to_run)):
            abspath_test = os.path.abspath(test_to_run)
            return abspath_test

        for d, subdirs, files in os.walk(os.getcwd()):
            for f in files:
                if (f == test_to_run):
                    return os.path.join(d, f)

        # Not found, return the file, which will result in an error downstream when it can't be found.
        print("")
        print("ERROR: Test does not exist: " + test_to_run)
        print("")
        sys.exit(1)

    @staticmethod
    def read_config(config_file):
        clouds = []  # a list of lists. Inner lists have [node_num, ip, port]
        cfg = ConfigParser.RawConfigParser()
        cfg.read(config_file)
        for s in cfg.sections():
            items = cfg.items(s)
            cloud = [items[0][1], int(items[1][1])]
            clouds.append(cloud)
        return clouds

    def read_test_list_file(self, test_list_file):
        """
        Read in a test list file line by line.  Each line in the file is a test
        to add to the test run.

        @param test_list_file: Filesystem path to a file with a list of tests to run.
        @return: none
        """
        try:
            f = open(test_list_file, "r")
            s = f.readline()
            while (len(s) != 0):
                stripped = s.strip()
                if (len(stripped) == 0):
                    s = f.readline()
                    continue
                if (stripped.startswith("#")):
                    s = f.readline()
                    continue
                found_stripped = TestRunner.find_test(stripped)
                self.add_test(found_stripped)
                s = f.readline()
            f.close()
        except IOError as e:
            print("")
            print("ERROR: Failure reading test list: " + test_list_file)
            print("       (errno {0}): {1}".format(e.errno, e.strerror))
            print("")
            sys.exit(1)

    def read_exclude_list_file(self, exclude_list_file):
        """
        Read in a file of excluded tests line by line.  Each line in the file is a test
        to NOT add to the test run.

        @param exclude_list_file: Filesystem path to a file with a list of tests to NOT run.
        @return: none
        """
        try:
            f = open(exclude_list_file, "r")
            s = f.readline()
            while (len(s) != 0):
                stripped = s.strip()
                if (len(stripped) == 0):
                    s = f.readline()
                    continue
                if (stripped.startswith("#")):
                    s = f.readline()
                    continue
                self.exclude_list.append(stripped)
                s = f.readline()
            f.close()
        except IOError as e:
            print("")
            print("ERROR: Failure reading exclude list: " + exclude_list_file)
            print("       (errno {0}): {1}".format(e.errno, e.strerror))
            print("")
            sys.exit(1)

    def build_test_list(self, test_group, run_small, run_medium, run_large, run_xlarge, nopass, nointernal):
        """
        Recursively find the list of tests to run and store them in the object.
        Fills in self.tests and self.tests_not_started.

        @param test_group: Name of the test group of tests to run.
        @return:  none
        """
        if (self.terminated):
            return

        for root, dirs, files in os.walk(self.test_root_dir):
            if (root.endswith("Util")):
                continue

            # http://stackoverflow.com/questions/18282370/os-walk-iterates-in-what-order
            # os.walk() yields in each step what it will do in the next steps. 
            # You can in each step influence the order of the next steps by sorting the 
            # lists the way you want them. Quoting the 2.7 manual:

            # When topdown is True, the caller can modify the dirnames list in-place 
            # (perhaps using del or slice assignment), and walk() will only recurse into the 
            # subdirectories whose names remain in dirnames; this can be used to prune the search, 
            # impose a specific order of visiting

            # So sorting the dirNames will influence the order in which they will be visited:
            # do an inplace sort of dirs. Could do an inplace sort of files too, but sorted() is fine next.
            dirs.sort()

            # always do same order, for determinism when run on different machines
            for f in sorted(files):
                # Figure out if the current file under consideration is a test.
                is_test = False
                if (is_rdemo(f)):
                    is_test = True
                if (is_runit(f)):
                    is_test = True
                if (is_rbooklet(f)):
                    is_test = True
                if (is_ipython_notebook(f)):
                    is_test = True
                if (is_pydemo(f)):
                    is_test = True
                if (is_pyunit(f)):
                    is_test = True
                if (is_pybooklet(f)):
                    is_test = True
                if (is_gradle_build_python_test(f)):
                    is_test = True
                if (not is_test):
                    continue

                is_small = False
                is_medium = False
                is_large = False
                is_xlarge = False
                is_nopass = False
                is_nofeature = False
                is_h2o_internal = False

                if "xlarge" in f:
                    is_xlarge = True
                elif "medium" in f:
                    is_medium = True
                elif "large" in f:
                    is_large = True
                else:
                    is_small = True

                if "NOPASS" in f:
                    is_nopass = True
                if "NOFEATURE" in f:
                    is_nofeature = True
                if "INTERNAL" in f:
                    is_h2o_internal = True

                if is_small and not run_small:
                    continue
                if is_medium and not run_medium:
                    continue
                if is_large and not run_large:
                    continue
                if is_xlarge and not run_xlarge:
                    continue

                if is_nopass and not nopass:
                    # skip all NOPASS tests for regular runs but still count the number of NOPASS tests
                    self.nopass_counter += 1
                    continue
                if is_nofeature and not nopass:
                    # skip all NOFEATURE tests for regular runs but still count the number of NOFEATURE tests
                    self.nofeature_counter += 1
                    continue
                if nopass and not is_nopass and not is_nofeature:
                    # if g_nopass flag is set, then ONLY run the NOPASS and NOFEATURE tests (skip all other tests)
                    continue

                if test_group is not None:
                    test_short_dir = self._calc_test_short_dir(os.path.join(root, f))
                    if (test_group.lower() not in test_short_dir) and test_group.lower() not in f:
                        continue

                if is_h2o_internal:
                    # count all applicable INTERNAL tests
                    if nointernal: continue
                    self.h2o_internal_counter += 1
                self.add_test(os.path.join(root, f))

    def add_test(self, test_path):
        """
        Add one test to the list of tests to run.

        @param test_path: File system path to the test.
        @return: none
        """
        abs_test_path = os.path.abspath(test_path)
        abs_test_dir = os.path.dirname(abs_test_path)
        test_file = os.path.basename(abs_test_path)

        if (not os.path.exists(abs_test_path)):
            print("")
            print("ERROR: Test does not exist: " + abs_test_path)
            print("")
            sys.exit(1)

        test_short_dir = self._calc_test_short_dir(test_path)

        test = Test(abs_test_dir, test_short_dir, test_file, self.output_dir, self.hadoop_namenode, self.on_hadoop)
        if (test_path.split('/')[-1] in self.exclude_list):
            print("INFO: Skipping {0} because it was placed on the exclude list.".format(test_path))
        else:
            self.tests.append(test)
            self.tests_not_started.append(test)

    def start_clouds(self):
        """
        Start all H2O clouds.

        @return: none
        """
        if (self.terminated):
            return

        if (self.use_cloud):
            return

        print("")
        print("Starting clouds...")
        print("")

        for cloud in self.clouds:
            if (self.terminated):
                return
            cloud.start()

        print("")
        print("Waiting for H2O nodes to come up...")
        print("")

        for cloud in self.clouds:
            if (self.terminated):
                return
            cloud.wait_for_cloud_to_be_up()

    def run_tests(self, nopass):
        """
        Run all tests.

        @return: none
        """
        if (self.terminated):
            return

        if (self.perf): self.perf_file = os.path.join(self.output_dir, "perf.csv")

        if self.on_hadoop and self.hadoop_namenode == None:
            print("")
            print("ERROR: Must specify --hadoopNamenode when using --onHadoop option.")
            print("")
            sys.exit(1)

        if self.r_pkg_ver_chk == True: self._r_pkg_ver_chk()

        elif self.path_to_tar is not None: self._install_h2o_r_pkg(self.path_to_tar)

        elif self.path_to_whl is not None: self._install_h2o_py_whl(self.path_to_whl)

        num_tests = len(self.tests)
        num_nodes = self.num_clouds * self.nodes_per_cloud
        self._log("")
        if (self.use_client):
            client_message = " (+ client mode)"
        else:
            client_message = ""
        if (self.use_cloud):
            self._log("Starting {} tests...".format(num_tests))
        elif (self.use_cloud2):
            self._log("Starting {} tests on {} clouds...".format(num_tests, len(self.clouds)))
        else:
            self._log("Starting {} tests on {} clouds with {} total H2O worker nodes{}...".format(num_tests,
                                                                                                  self.num_clouds,
                                                                                                  num_nodes,
                                                                                                  client_message))
        self._log("")

        # Start the first n tests, where n is the lesser of the total number of tests and the total number of clouds.
        start_count = min(len(self.tests_not_started), len(self.clouds), 30)
        if (g_use_cloud2):
            start_count = min(start_count, 75)  # only open up 30 processes locally
        for i in range(start_count):
            cloud = self.clouds[i]
            ip = cloud.get_ip()
            port = cloud.get_port()
            self._start_next_test_on_ip_port(ip, port)

        # As each test finishes, send a new one to the cloud that just freed up.
        while (len(self.tests_not_started) > 0):
            if (self.terminated):
                return
            cld = self._wait_for_available_cloud(nopass)
            # Check if no cloud was found
            if cld is None:
                self._log('NO GOOD CLOUDS REMAINING...')
                self.terminate()
            available_ip, available_port = cld
            if (self.terminated):
                return
            if self._h2o_exists_and_healthy(available_ip, available_port):
                self._start_next_test_on_ip_port(available_ip, available_port)

        # Wait for remaining running tests to complete.
        while (len(self.tests_running) > 0):
            if (self.terminated):
                return
            completed_test = self._wait_for_one_test_to_complete()
            if (self.terminated):
                return
            self._report_test_result(completed_test, nopass)

    def check_clouds(self):
        """
        for all clouds, check if connection to h2o exists, and that h2o is healthy.
        """
        time.sleep(3)
        print("Checking cloud health...")
        for c in self.clouds:
            self._h2o_exists_and_healthy(c.get_ip(), c.get_port())
            print("Node {} healthy.").format(c)

    def stop_clouds(self):
        """
        Stop all H2O clouds.

        @return: none
        """
        if (self.terminated):
            return

        if (self.use_cloud or self.use_cloud2):
            print("")
            print("All tests completed...")
            print("")
            return

        print("")
        print("All tests completed; tearing down clouds...")
        print("")
        for cloud in self.clouds:
            cloud.stop()

    def report_summary(self, nopass):
        """
        Report some summary information when the tests have finished running.

        @return: none
        """
        passed = 0
        skipped = 0
        skipped_list = []
        nopass_but_tolerate = 0
        nofeature_but_tolerate = 0
        failed = 0
        notrun = 0
        total = 0
        h2o_internal_failed = 0
        true_fail_list = []
        terminated_list = []
        for test in self.tests:
            if (test.get_passed()):
                passed += 1
            elif (test.get_skipped()):
                skipped += 1
                skipped_list += [test.test_name]
            else:
                if (test.get_h2o_internal()):
                    h2o_internal_failed += 1

                if (test.get_nopass(nopass)):
                    nopass_but_tolerate += 1

                if (test.get_nofeature(nopass)):
                    nofeature_but_tolerate += 1

                if (test.get_completed()):
                    failed += 1
                    if (not test.get_nopass(nopass) and not test.get_nofeature(nopass)):
                        true_fail_list.append(test.get_test_name())
                else:
                    notrun += 1

                if (test.get_terminated()):
                    terminated_list.append(test.get_test_name())
            total += 1

        if ((passed + nopass_but_tolerate + nofeature_but_tolerate) == total):
            self.regression_passed = True
        else:
            self.regression_passed = False

        end_seconds = time.time()
        delta_seconds = end_seconds - self.start_seconds
        run = total - notrun
        self._log("")
        self._log("----------------------------------------------------------------------")
        self._log("")
        self._log("SUMMARY OF RESULTS")
        self._log("")
        self._log("----------------------------------------------------------------------")
        self._log("")
        self._log("Total tests:               " + str(total))
        self._log("Passed:                    " + str(passed))
        self._log("Did not pass:              " + str(failed))
        self._log("Did not complete:          " + str(notrun))
        if (skipped > 0):
            self._log("SKIPPED tests:             " + str(skipped))
        self._log("H2O INTERNAL tests:        " + str(self.h2o_internal_counter))
        self._log("H2O INTERNAL failures:     " + str(h2o_internal_failed))
        #self._log("Tolerated NOPASS:         " + str(nopass_but_tolerate))
        #self._log("Tolerated NOFEATURE:      " + str(nofeature_but_tolerate))
        self._log("NOPASS tests (not run):    " + str(self.nopass_counter))
        self._log("NOFEATURE tests (not run): " + str(self.nofeature_counter))
        self._log("")
        if (skipped > 0):
            self._log("SKIPPED list:          " + ", ".join([t for t in skipped_list]))
        self._log("Total time:              %.2f sec" % delta_seconds)
        if (run > 0):
            self._log("Time/completed test:     %.2f sec" % (delta_seconds / run))
        else:
            self._log("Time/completed test:     N/A")
        self._log("")
        if (len(true_fail_list) > 0):
            self._log("True fail list:          " + ", ".join(true_fail_list))
        if (len(terminated_list) > 0):
            self._log("Terminated list:         " + ", ".join(terminated_list))
        if (len(self.bad_clouds) > 0):
            self._log("Bad cloud list:          " + ", ".join(["{0}:{1}".format(bc[0], bc[1]) for bc in self.bad_clouds]))

    def terminate(self):
        """
        Terminate all running clouds.  (Due to a signal.)

        @return: none
        """
        self.terminated = True

        for test in self.tests:
            test.cancel()

        for test in self.tests:
            test.terminate_if_started()

        for cloud in self.clouds:
            cloud.terminate()

    def get_regression_passed(self):
        """
        Return whether the overall regression passed or not.

        @return: true if the exit value should be 0, false otherwise.
        """
        return self.regression_passed

    # --------------------------------------------------------------------
    # Private methods below this line.
    # --------------------------------------------------------------------
    def _install_h2o_r_pkg(self,h2o_r_pkg_path):
        """
        Installs h2o R package from the specified location.
        """

        self._log("")
        self._log("Installing H2O R package...")

        cmd = ["R", "CMD", "INSTALL", h2o_r_pkg_path]
        child = subprocess.Popen(args=cmd)
        rv = child.wait()
        if (self.terminated):
            return
        if (rv == 1):
            self._log("")
            self._log("ERROR: failed to install H2O R package.")
            sys.exit(1)

    def _install_h2o_py_whl(self,h2o_r_pkg_path):
        """
        Installs h2o wheel from the specified location.
        """
        self._log("")
        self._log("Setting up Python H2O package...")
        out_file_name = os.path.join(self.output_dir, "pythonSetup.out.txt")
        out = open(out_file_name, "w")

        cmd = ["pip", "install", self.path_to_whl, "--force-reinstall"]
        child = subprocess.Popen(args=cmd,
                                 stdout=out,
                                 stderr=subprocess.STDOUT)
        rv = child.wait()
        if (self.terminated):
            return
        if (rv != 0):
            print("")
            print("ERROR: Python setup failed.")
            print("       (See " + out_file_name + ")")
            print("")
            sys.exit(1)
        out.close()

    def _r_pkg_ver_chk(self):
        """
        Run R script that checks if the Jenkins-approve R packages and versions are present. Exit, if they are not
        present or if the requirements file cannot be retrieved.
        """

        global g_r_pkg_ver_chk_script
        self._log("")
        self._log("Conducting R package/version check...")
        out_file_name = os.path.join(self.output_dir, "package_version_check_out.txt")
        out = open(out_file_name, "w")

        cmd = ["R", "--vanilla", "-f", g_r_pkg_ver_chk_script, "--args", "check",]

        child = subprocess.Popen(args=cmd, stdout=out)
        rv = child.wait()
        if (self.terminated):
            return
        if (rv == 1):
            self._log("")
            self._log("ERROR: " + g_r_pkg_ver_chk_script + " failed.")
            self._log("       See " + out_file_name)
            sys.exit(1)
        out.close()

    def _calc_test_short_dir(self, test_path):
        """
        Calculate directory of test relative to test_root_dir.

        @param test_path: Path to test file.
        @return: test_short_dir, relative directory containing test (relative to test_root_dir).
        """
        abs_test_root_dir = os.path.abspath(self.test_root_dir)
        abs_test_path = os.path.abspath(test_path)
        abs_test_dir = os.path.dirname(abs_test_path)

        test_short_dir = abs_test_dir

        # Look to elide longest prefix first.
        prefix = os.path.join(abs_test_root_dir, "")
        if (test_short_dir.startswith(prefix)):
            test_short_dir = test_short_dir.replace(prefix, "", 1)

        prefix = abs_test_root_dir
        if (test_short_dir.startswith(prefix)):
            test_short_dir = test_short_dir.replace(prefix, "", 1)

        return test_short_dir

    def _create_failed_output_dir(self):
        try:
            if not os.path.exists(self.failed_output_dir):
                os.makedirs(self.failed_output_dir)
        except OSError as e:
            print("")
            print("mkdir failed (errno {0}): {1}".format(e.errno, e.strerror))
            print("    " + self.failed_output_dir)
            print("")
            print("(try adding --wipe)")
            print("")
            sys.exit(1)

    def _create_output_dir(self):
        try:
            if not os.path.exists(self.output_dir):
                os.makedirs(self.output_dir)
        except OSError as e:
            print("")
            print("mkdir failed (errno {0}): {1}".format(e.errno, e.strerror))
            print("    " + self.output_dir)
            print("")
            print("(try adding --wipe)")
            print("")
            sys.exit(1)

    def _create_testreport_dir(self):
        try:
            if not os.path.exists(self.testreport_dir):
                os.makedirs(self.testreport_dir)
        except OSError as e:
            print("")
            print("mkdir failed (errno {0}): {1}".format(e.errno, e.strerror))
            print("    " + self.testreport_dir)
            print("")
            sys.exit(1)

    def _start_next_test_on_ip_port(self, ip, port):
        test = self.tests_not_started.pop(0)
        self.tests_running.append(test)
        test.start(ip, port)

    def _wait_for_one_test_to_complete(self):
        while (True):
            if len(self.tests_running) > 0:
                for test in self.tests_running:
                    if (test.is_completed()):
                        self.tests_running.remove(test)
                        return test
                time.sleep(1)
            else:
                self._log('WAITING FOR ONE TEST TO COMPLETE, BUT THERE ARE NO RUNNING TESTS. EXITING...')
                sys.exit(1)

    def _wait_for_available_cloud(self, nopass, timeout=60):
        """
        Waits for an available cloud to appear by either a test completing or by a cloud on the suspicious_clouds list
        reporting as healthy, and then returns a tuple containing its ip and port. If no tests are running and no clouds
        are reporting as healthy, then the function will wait until the designated timeout time expires before returning
        None.
        """
        timer_on = False
        t_start = None
        while True:
            if timer_on:
                if time.time() - t_start > timeout:
                    return None

            for ip, port in self.suspicious_clouds:
                if (self._h2o_exists_and_healthy(ip, port)):
                    self.suspicious_clouds.remove([ip, port])
                    return (ip, port)

            if len(self.tests_running) > 0:
                for test in self.tests_running:
                    if (test.is_completed()):
                        self.tests_running.remove(test)
                        self._report_test_result(test, nopass)
                        return (test.get_ip(), test.get_port())
            elif len(self.suspicious_clouds) == 0:
                self._log('WAITING FOR ONE TEST TO COMPLETE, BUT THERE ARE NO RUNNING TESTS. EXITING...')
                sys.exit(1)
            else:
                t_start = time.time()
                timer_on = True


    def _report_test_result(self, test, nopass):
        port = test.get_port()
        finish_seconds = time.time()
        duration = finish_seconds - test.start_seconds
        test_name = test.get_test_name()
        if not test.get_skipped():
            if self.perf: self._report_perf(test, finish_seconds)
        if (test.get_passed()):
            s = "PASS      %d %4ds %-60s" % (port, duration, test_name)
            self._log(s)
            if self.produce_unit_reports: self._report_xunit_result("r_suite", test_name, duration, False)
        elif (test.get_skipped()):
            s = "SKIP      %d %4ds %-60s" % (port, duration, test_name)
            self._log(s)
            if self.produce_unit_reports:
                self._report_xunit_result("r_suite", test_name, duration, False)
        else:
            s = "     FAIL %d %4ds %-60s %s  %s" % \
                (port, duration, test.get_test_name(), test.get_output_dir_file_name(), test.get_seed_used())
            self._log(s)
            f = self._get_failed_filehandle_for_appending()
            f.write(test.get_test_dir_file_name() + "\n")
            f.close()
            # Report junit
            if self.produce_unit_reports:
                if not test.get_nopass(nopass):
                    self._report_xunit_result("r_suite", test_name, duration, False, "TestFailure", "Test failed",
                                              "See {}".format(test.get_output_dir_file_name()))
                else:
                    self._report_xunit_result("r_suite", test_name, duration, True)
            # Copy failed test output into directory failed
            if not test.get_nopass(nopass) and not test.get_nofeature(nopass):
                shutil.copy(test.get_output_dir_file_name(), self.failed_output_dir)

    # XSD schema for xunit reports is here; http://windyroad.com.au/dl/Open%20Source/JUnit.xsd
    def _report_xunit_result(self, testsuite_name, testcase_name, testcase_runtime,
                             skipped=False, failure_type=None, failure_message=None, failure_description=None):

        global g_use_xml2   # True if user want to enable log capturing in xml file.

        errors = 0
        failures = 1 if failure_type else 0
        skip = 1 if skipped else 0
        failure = "" if not failure_type else """"<failure type="{}" message="{}">{}</failure>""" \
            .format(failure_type, failure_message, failure_description)


        if g_use_xml2:
            # need to change the failure content when using new xml format.
            # first get the output file that contains the python/R output error
            if not(failure_description==None): # for tests that fail.
                failure_file = failure_description.split()[1]
                failure_message = open(failure_file,'r').read() # read the whole content in here.

                # add the error message from Java side here, java filename is in self.clouds[].output_file_name
                for each_cloud in self.clouds:
                    java_errors = grab_java_message(each_cloud.nodes,testcase_name)
                    if len(java_errors) > 0:    # found java message and can quit now
                        failure_message += java_errors
                        break;


                if len(java_errors) < 1:
                    failure_message += "\n\n###################################################################################\n########### Problems encountered extracting Java messages.  Please alert the QA team. \n###################################################################################\n\n"


                if failure_message:
                    failure = "" if not failure_type else """<failure type="{}" message="{}"><![CDATA[{}]]></failure>""" \
                        .format(failure_type, failure_description, failure_message)


        xml_report = """<?xml version="1.0" encoding="UTF-8"?>
<testsuite name="{testsuiteName}" tests="1" errors="{errors}" failures="{failures}" skip="{skip}">
  <testcase classname="{testcaseClassName}" name="{testcaseName}" time="{testcaseRuntime}">
  {failure}
  </testcase>
</testsuite>
""".format(testsuiteName=testsuite_name, testcaseClassName=testcase_name, testcaseName=testcase_name,
           testcaseRuntime=testcase_runtime, failure=failure,
           errors=errors, failures=failures, skip=skip)


        self._save_xunit_report(testsuite_name, testcase_name, xml_report)

    def _report_perf(self, test, finish_seconds):
        f = open(self.perf_file, "a")
        f.write('{0}, {1}, {2}, {3}, {4}, {5}, {6}, {7}, {8}, {9}, {10}, {11}\n'
                ''.format(g_date, g_build_id, g_git_hash, g_git_branch, g_machine_ip, test.get_test_name(),
                          test.start_seconds, finish_seconds, 1 if test.get_passed() else 0, g_ncpu, g_os, g_job_name))
        f.close()

    def _save_xunit_report(self, testsuite, testcase, report):
        f = self._get_testreport_filehandle(testsuite, testcase)
        f.write(report)
        f.close()


    def _log(self, s):
        f = self._get_summary_filehandle_for_appending()
        print(s)
        sys.stdout.flush()
        f.write(s + "\n")
        f.close()

    def _get_summary_filehandle_for_appending(self):
        summary_file_name = os.path.join(self.output_dir, "summary.txt")
        f = open(summary_file_name, "a+")
        return f

    def _get_failed_filehandle_for_appending(self):
        summary_file_name = os.path.join(self.output_dir, "failed.txt")
        f = open(summary_file_name, "a+")
        return f

    def _get_testreport_filehandle(self, testsuite, testcase):
        testreport_file_name = os.path.join(self.testreport_dir, "TEST_{0}_{1}.xml".format(testsuite, testcase))
        f = open(testreport_file_name, "w+")
        return f

    def __str__(self):
        s = "\n"
        s += "test_root_dir:    {}\n".format(self.test_root_dir)
        s += "output_dir:       {}\n".format(self.output_dir)
        s += "h2o_jar:          {}\n".format(self.h2o_jar)
        s += "num_clouds:       {}\n".format(self.num_clouds)
        s += "nodes_per_cloud:  {}\n".format(self.nodes_per_cloud)
        s += "base_port:        {}\n".format(self.base_port)
        s += "\n"
        for c in self.clouds:
            s += str(c)
        s += "\n"
        # for t in self.tests:
        #     s += str(t)
        return s

    def _h2o_exists_and_healthy(self, ip, port):
        """
        check if connection to h2o exists, and that h2o is healthy.
        """
        global __H2O_REST_API_VERSION__
        h2o_okay = False
        try:
            http = requests.get("http://{}:{}/{}/{}".format(ip,port,__H2O_REST_API_VERSION__,"Cloud?skip_ticks=true"))
            h2o_okay = http.json()['cloud_healthy']
        except exceptions.ConnectionError: pass
        if not h2o_okay:
            # JaCoCo tends to cause clouds to temporarily report as unhealthy even when they aren't,
            # so we'll just consider an unhealthy cloud as suspicious
            if g_jacoco_include: self._suspect_cloud(ip, port)
            else: self._remove_cloud(ip, port)
        return h2o_okay

    def _remove_cloud(self, ip, port):
        """
        add the ip, port to TestRunner's bad cloud list. remove the bad cloud from the TestRunner's cloud list.
        terminate TestRunner if no good clouds remain.
        """
        if not [ip, str(port)] in self.bad_clouds: self.bad_clouds.append([ip, str(port)])
        cidx = 0
        found_cloud = False
        for cloud in self.clouds:
            if cloud.get_ip() == ip and cloud.get_port() == str(port):
                found_cloud = True
                break
            cidx = cidx + 1
        if found_cloud: self.clouds.pop(cidx)
        if len(self.clouds) == 0:
            self._log('NO GOOD CLOUDS REMAINING...')
            self.terminate()

    def _suspect_cloud(self, ip, port):
        """
        add the ip, port to TestRunner's suspicious cloud list. This way the cloud is considered to have the potential
        to report as being healthy sometime in the future. Unlike _remove_cloud(), the suspicious cloud is not removed from the
        TestRunner's cloud list.
        """
        if not [ip, str(port)] in self.suspicious_clouds: self.suspicious_clouds.append([ip, str(port)])
# --------------------------------------------------------------------
# Main program
# --------------------------------------------------------------------

# Global variables that can be set by the user.
g_script_name = ""
g_base_port = 40000
g_num_clouds = 5
g_nodes_per_cloud = 1
g_wipe_test_state = False
g_wipe_output_dir = False
g_test_to_run = None
g_test_list_file = None
g_exclude_list_file = None
g_test_group = None
g_run_small = True
g_run_medium = True
g_run_large = True
g_run_xlarge = True
g_use_cloud = False
g_use_cloud2 = False
g_use_client = False
g_config = None
g_use_ip = None
g_use_port = None
g_no_run = False
g_jvm_xmx = "1g"
g_nopass = False
g_nointernal = False
g_convenient = False
g_jacoco_include = False
g_jacoco_options = ["",""]
g_path_to_h2o_jar = None
g_path_to_tar = None
g_path_to_whl = None
g_produce_unit_reports = True
g_phantomjs_to = 3600
g_phantomjs_packs = "examples"
g_r_pkg_ver_chk = False
g_on_hadoop = False
g_hadoop_namenode = None
g_build_id = None
g_perf = False
g_git_hash = None
g_git_branch = None
g_build_id = None
g_job_name= None
g_py3 = False
g_pycoverage = False

# globals added to support better reporting in xml files
g_use_xml2 = False  # by default, use the original xml file output
g_java_start_text = 'STARTING TEST:'    # test being started in java

# Global variables that are set internally.
g_output_dir = None
g_runner = None
g_handling_signal = False

g_r_pkg_ver_chk_script = os.path.realpath(os.path.join(os.path.dirname(os.path.realpath(__file__)),
                                               "../h2o-r/scripts/package_version_check_update.R"))
g_r_test_setup = os.path.realpath(os.path.join(os.path.dirname(os.path.realpath(__file__)),
                                               "../h2o-r/scripts/h2o-r-test-setup.R"))
g_py_test_setup = os.path.realpath(os.path.join(os.path.dirname(os.path.realpath(__file__)),
                                                "../h2o-py/scripts/h2o-py-test-setup.py"))
g_date = time.strftime('%Y-%m-%d', time.localtime(time.time()))
g_machine_ip = socket.gethostbyname(socket.gethostname())
g_ncpu = multiprocessing.cpu_count()
g_os = platform.system()


def use(x):
    """ Hack to remove compiler warning. """
    if False:
        print(x)


def signal_handler(signum, stackframe):
    global g_runner
    global g_handling_signal

    use(stackframe)

    if (g_handling_signal):
        # Don't do this recursively.
        return
    g_handling_signal = True

    print("")
    print("----------------------------------------------------------------------")
    print("")
    print("SIGNAL CAUGHT (" + str(signum) + ").  TEARING DOWN CLOUDS.")
    print("")
    print("----------------------------------------------------------------------")
    g_runner.terminate()


def usage():
    print("")
    print("Usage:  " + g_script_name + " [...options...]")
    print("")
    print("    (Output dir is: " + g_output_dir + ")")
    print("    (Default number of clouds is: " + str(g_num_clouds) + ")")
    print("")
    print("    --wipeall        Remove all prior test state before starting, particularly")
    print("                     random seeds.")
    print("                     (Removes master_seed file and all Rsandbox directories.")
    print("                     Also wipes the output dir before starting.)")
    print("")
    print("    --wipe           Wipes the output dir before starting.  Keeps old random seeds.")
    print("")
    print("    --baseport       The first port at which H2O starts searching for free ports.")
    print("")
    print("    --numclouds      The number of clouds to start.")
    print("                     Each test is randomly assigned to a cloud.")
    print("")
    print("    --numnodes       The number of nodes in the cloud.")
    print("                     When this is specified, numclouds must be 1.")
    print("")
    print("    --test           If you only want to run one test, specify it like this.")
    print("")
    print("    --testlist       A file containing a list of tests to run (for example the")
    print("                     'failed.txt' file from the output directory).")
    print("    --excludelist    A file containing a list of tests to NOT run.")
    print("")
    print("    --testgroup      Test a group of tests by function:")
    print("                     pca, glm, kmeans, gbm, rf, deeplearning, algos, golden, munging")
    print("")
    print("    --testsize       Sizes (and by extension length) of tests to run:")
    print("                     s=small (seconds), m=medium (a minute or two), l=large (longer), x=xlarge (very big)")
    print("                     (Default is to run all tests.)")
    print("")
    print("    --usecloud       ip:port of cloud to send tests to instead of starting clouds.")
    print("                     (When this is specified, numclouds is ignored.)")
    print("")
    print("    --usecloud2      cloud.cfg: Use a set clouds defined in cloud.config to run tests on.")
    print("                     (When this is specified, numclouds, numnodes, and usecloud are ignored.)")
    print("")
    print("    --client         Send REST API commands through client mode.")
    print("")
    print("    --norun          Perform side effects like wipe, but don't actually run tests.")
    print("")
    print("    --jvm.xmx        Configure size of launched JVM running H2O. E.g. '--jvm.xmx 3g'")
    print("")
    print("    --nopass         Run the NOPASS and NOFEATURE tests only and do not ignore any failures.")
    print("")
    print("    --nointernal     Don't run the INTERNAL tests.")
    print("")
    print("    --c              Start the JVMs in a convenient location.")
    print("")
    print("    --h2ojar         Supply a path to the H2O jar file.")
    print("")
    print("    --tar            Supply a path to the R TAR.")
    print("")
    print("")
    print("    --pto            The phantomjs timeout in seconds. Default is 3600 (1hr).")
    print("")
    print("    --noxunit        Do not produce xUnit reports.")
    print("")
    print("    --rPkgVerChk     Check that Jenkins-approved R packages/versions are present")
    print("")
    print("    --onHadoop       Indication that tests will be run on h2o multinode hadoop clusters.")
    print("                     `locate` and `sandbox` runit/pyunit test utilities use this indication in order to")
    print("                     behave properly. --hadoopNamenode must be specified if --onHadoop option is used.")
    print("    --hadoopNamenode Specifies that the runit/pyunit tests have access to this hadoop namenode.")
    print("                     runit/pyunit test utilities have ability to retrieve this value.")
    print("")
    print("    --perf           Save Jenkins build id, date, machine ip, git hash, name, start time, finish time,")
    print("                     pass, ncpus, os, and job name of each test to perf.csv in the results directory.")
    print("                     Takes three parameters: git hash, git branch, and build id, job name in that order.")
    print("")
<<<<<<< HEAD
    print("    --jacoco         Generate code coverage data using JaCoCo. Class includes and excludes may optionally")
    print("                     follow in the format of [includes]:[excludes] where [...] denotes a list of")
    print("                     classes, each separated by a comma (,). Wildcard characters (* and ?) may be used.")
=======
    print("    --geterrs        Generate xml file that contains the actual unit test errors and the actual Java error.")
>>>>>>> 7242d6c3
    print("")
    print("    If neither --test nor --testlist is specified, then the list of tests is")
    print("    discovered automatically as files matching '*runit*.R'.")
    print("")
    print("")
    print("Examples:")
    print("")
    print("    Just accept the defaults and go (note: output dir must not exist):")
    print("        "+g_script_name)
    print("")
    print("    Remove all random seeds (i.e. make new ones) but don't run any tests:")
    print("        "+g_script_name+" --wipeall --norun")
    print("")
    print("    For a powerful laptop with 8 cores (keep default numclouds):")
    print("        "+g_script_name+" --wipeall")
    print("")
    print("    For a big server with 32 cores:")
    print("        "+g_script_name+" --wipeall --numclouds 16")
    print("")
    print("    Just run the tests that finish quickly")
    print("        "+g_script_name+" --wipeall --testsize s")
    print("")
    print("    Run one specific test, keeping old random seeds:")
    print("        "+g_script_name+" --wipe --test path/to/test.R")
    print("")
    print("    Rerunning failures from a previous run, keeping old random seeds:")
    print("        # Copy failures.txt, otherwise --wipe removes the directory with the list!")
    print("        cp " + os.path.join(g_output_dir, "failures.txt") + " .")
    print("        "+g_script_name+" --wipe --numclouds 16 --testlist failed.txt")
    print("")
    print("    Run tests on a pre-existing cloud (e.g. in a debugger), keeping old random seeds:")
    print("        "+g_script_name+" --wipe --usecloud ip:port")
    print("    Run tests with JaCoCo enabled, excluding org.example1 and org.example2")
    print("        "+g_script_name+" --jacoco :org.example1,org.example2")
    sys.exit(1)


def unknown_arg(s):
    print("")
    print("ERROR: Unknown argument: " + s)
    print("")
    usage()


def bad_arg(s):
    print("")
    print("ERROR: Illegal use of (otherwise valid) argument: " + s)
    print("")
    usage()


def error(s):
    print("")
    print("ERROR: " + s)
    print("")
    usage()


def parse_args(argv):
    global g_base_port
    global g_num_clouds
    global g_nodes_per_cloud
    global g_wipe_test_state
    global g_wipe_output_dir
    global g_test_to_run
    global g_test_list_file
    global g_exclude_list_file
    global g_test_group
    global g_run_small
    global g_run_medium
    global g_run_large
    global g_run_xlarge
    global g_use_cloud
    global g_use_cloud2
    global g_use_client
    global g_config
    global g_use_ip
    global g_use_port
    global g_no_run
    global g_jvm_xmx
    global g_nopass
    global g_nointernal
    global g_convenient
    global g_path_to_h2o_jar
    global g_path_to_tar
    global g_path_to_whl
    global g_jacoco_include
    global g_jacoco_options
    global g_produce_unit_reports
    global g_phantomjs_to
    global g_phantomjs_packs
    global g_r_pkg_ver_chk
    global g_on_hadoop
    global g_hadoop_namenode
    global g_r_test_setup
    global g_py_test_setup
    global g_perf
    global g_git_hash
    global g_git_branch
    global g_machine_ip
    global g_date
    global g_build_id
    global g_ncpu
    global g_os
    global g_job_name
    global g_py3
    global g_pycoverage
    global g_use_xml2

    i = 1
    while (i < len(argv)):
        s = argv[i]

        if (s == "--baseport"):
            i += 1
            if (i >= len(argv)):
                usage()
            g_base_port = int(argv[i])
        elif s == "--py3":
            i += 1
            if i >= len(argv):
                usage()
            g_py3 = True
        elif s == "--coverage":
            i += 1
            if i >= len(argv):
              usage()
            g_pycoverage = True
        elif (s == "--numclouds"):
            i += 1
            if (i >= len(argv)):
                usage()
            g_num_clouds = int(argv[i])
        elif (s == "--numnodes"):
            i += 1
            if (i >= len(argv)):
                usage()
            g_nodes_per_cloud = int(argv[i])
        elif (s == "--wipeall"):
            g_wipe_test_state = True
            g_wipe_output_dir = True
        elif (s == "--wipe"):
            g_wipe_output_dir = True
        elif (s == "--test"):
            i += 1
            if (i >= len(argv)):
                usage()
            g_test_to_run = TestRunner.find_test(argv[i])
        elif (s == "--testlist"):
            i += 1
            if (i >= len(argv)):
                usage()
            g_test_list_file = argv[i]
        elif (s == "--excludelist"):
            i += 1
            if (i >= len(argv)):
                usage()
            g_exclude_list_file = argv[i]
        elif (s == "--testgroup"):
            i += 1
            if (i >= len(argv)):
                usage()
            g_test_group = argv[i]
        elif (s == "--testsize"):
            i += 1
            if (i >= len(argv)):
                usage()
            v = argv[i]
            if (re.match(r'(s)?(m)?(l)?', v)):
                if 's' not in v:
                    g_run_small = False
                if 'm' not in v:
                    g_run_medium = False
                if 'l' not in v:
                    g_run_large = False
                if 'x' not in v:
                    g_run_xlarge = False
            else:
                bad_arg(s)
        elif (s == "--usecloud"):
            i += 1
            if (i >= len(argv)):
                usage()
            s = argv[i]
            m = re.match(r'(\S+):([1-9][0-9]*)', s)
            if (m is None):
                unknown_arg(s)
            g_use_cloud = True
            g_use_ip = m.group(1)
            port_string = m.group(2)
            g_use_port = int(port_string)
        elif (s == "--usecloud2"):
            i += 1
            if (i >= len(argv)):
                usage()
            s = argv[i]
            if (s is None):
                unknown_arg(s)
            g_use_cloud2 = True
            g_config = s
        elif (s == "--client"):
            g_use_client = True
        elif (s == "--nopass"):
            g_nopass = True
        elif (s == "--nointernal"):
            g_nointernal = True
        elif s == "--c":
            g_convenient = True
        elif s == "--h2ojar":
            i += 1
            g_path_to_h2o_jar = os.path.abspath(argv[i])
        elif s == "--pto":
            i += 1
            g_phantomjs_to = int(argv[i])
        elif s == "--ptt":
            i += 1
            g_phantomjs_packs = argv[i]
        elif s == "--tar":
            i += 1
            g_path_to_tar = os.path.abspath(argv[i])
        elif s == "--whl":
            i += 1
            g_path_to_whl = os.path.abspath(argv[i])
        elif (s == "--jvm.xmx"):
            i += 1
            if (i >= len(argv)):
                usage()
            g_jvm_xmx = argv[i]
        elif (s == "--norun"):
            g_no_run = True
        elif (s == "--noxunit"):
            g_produce_unit_reports = False
        elif (s == "--jacoco"):
            g_jacoco_include = True
            if (i + 1 < len(argv)):
                s = argv[i + 1]
                m = re.match(r'(?P<includes>([^:,]+(,[^:,]+)*)?):(?P<excludes>([^:,]+(,[^:,]+)*)?)$', s)
                if m is not None:
                    g_jacoco_options[0] = m.group("includes")
                    g_jacoco_options[1] = m.group("excludes")
        elif (s == "-h" or s == "--h" or s == "-help" or s == "--help"):
            usage()
        elif (s == "--rPkgVerChk"):
            g_r_pkg_ver_chk = True
        elif (s == "--onHadoop"):
            g_on_hadoop = True
        elif (s == "--hadoopNamenode"):
            i += 1
            if (i >= len(argv)):
                usage()
            g_hadoop_namenode = argv[i]
        elif (s == "--perf"):
            g_perf = True

            i += 1
            if (i >= len(argv)):
                usage()
            g_git_hash = argv[i]

            i += 1
            if (i >= len(argv)):
                usage()
            g_git_branch = argv[i]

            i += 1
            if (i >= len(argv)):
                usage()
            g_build_id = argv[i]

            i += 1
            if (i >= len(argv)):
                usage()
            g_job_name = argv[i]
        elif (s == "--geterrs"):
            g_use_xml2 = True
        else:
           unknown_arg(s)

        i += 1

    if ((int(g_use_client) + int(g_use_cloud) + int(g_use_cloud2)) > 1):
        print("")
        print("ERROR: --client, --usecloud and --usecloud2 are mutually exclusive.")
        print("")
        sys.exit(1)


def wipe_output_dir():
    print("")
    print("Wiping output directory...")
    try:
        if (os.path.exists(g_output_dir)):
            shutil.rmtree(g_output_dir)
    except OSError as e:
        print("")
        print("ERROR: Removing output directory failed: " + g_output_dir)
        print("       (errno {0}): {1}".format(e.errno, e.strerror))
        print("")
        sys.exit(1)


def wipe_test_state(test_root_dir):
    print("")
    print("Wiping test state (including random seeds)...")
    if (True):
        possible_seed_file = os.path.join(test_root_dir, str("master_seed"))
        if (os.path.exists(possible_seed_file)):
            try:
                os.remove(possible_seed_file)
            except OSError as e:
                print("")
                print("ERROR: Removing seed file failed: " + possible_seed_file)
                print("       (errno {0}): {1}".format(e.errno, e.strerror))
                print("")
                sys.exit(1)
    for d, subdirs, files in os.walk(test_root_dir):
        for s in subdirs:
            if ("Rsandbox" in s):
                rsandbox_dir = os.path.join(d, s)
                try:
                    if sys.platform == "win32":
                        os.system(r'C:/cygwin64/bin/rm.exe -r -f "{0}"'.format(rsandbox_dir))
                    else: shutil.rmtree(rsandbox_dir)
                except OSError as e:
                    print("")
                    print("ERROR: Removing RSandbox directory failed: " + rsandbox_dir)
                    print("       (errno {0}): {1}".format(e.errno, e.strerror))
                    print("")
                    sys.exit(1)


def main(argv):
    """
    Main program.

    @return: none
    """
    global g_script_name
    global g_num_clouds
    global g_nodes_per_cloud
    global g_output_dir
    global g_failed_output_dir
    global g_test_to_run
    global g_test_list_file
    global g_exclude_list_file
    global g_test_group
    global g_runner
    global g_nopass
    global g_nointernal
    global g_path_to_tar
    global g_path_to_whl
    global g_perf
    global g_git_hash
    global g_git_branch
    global g_machine_ip
    global g_date
    global g_build_id
    global g_ncpu
    global g_os
    global g_job_name

    g_script_name = os.path.basename(argv[0])

    # Calculate test_root_dir.
    test_root_dir = os.path.realpath(os.getcwd())

    # Calculate global variables.
    g_output_dir = os.path.join(test_root_dir, str("results"))
    g_failed_output_dir = os.path.join(g_output_dir, str("failed"))
    testreport_dir = os.path.join(test_root_dir, str("../build/test-results"))

    # Override any defaults with the user's choices.
    parse_args(argv)

    # Look for h2o jar file.
    h2o_jar = g_path_to_h2o_jar
    if (h2o_jar is None):
        possible_h2o_jar_parent_dir = test_root_dir
        while (True):
            possible_h2o_jar_dir = os.path.join(possible_h2o_jar_parent_dir, "build")
            possible_h2o_jar = os.path.join(possible_h2o_jar_dir, "h2o.jar")
            if (os.path.exists(possible_h2o_jar)):
                h2o_jar = possible_h2o_jar
                break

            next_possible_h2o_jar_parent_dir = os.path.dirname(possible_h2o_jar_parent_dir)
            if (next_possible_h2o_jar_parent_dir == possible_h2o_jar_parent_dir):
                break

            possible_h2o_jar_parent_dir = next_possible_h2o_jar_parent_dir

    # Wipe output directory if requested.
    if (g_wipe_output_dir):
        wipe_output_dir()

    # Wipe persistent test state if requested.
    if (g_wipe_test_state):
        wipe_test_state(test_root_dir)

    # Create runner object.
    # Just create one cloud if we're only running one test, even if the user specified more.
    if ((g_test_to_run is not None)):
        g_num_clouds = 1

    g_runner = TestRunner(test_root_dir,
                          g_use_cloud, g_use_cloud2, g_use_client, g_config, g_use_ip, g_use_port,
                          g_num_clouds, g_nodes_per_cloud, h2o_jar, g_base_port, g_jvm_xmx,
                          g_output_dir, g_failed_output_dir, g_path_to_tar, g_path_to_whl, g_produce_unit_reports,
                          testreport_dir, g_r_pkg_ver_chk, g_hadoop_namenode, g_on_hadoop, g_perf)

    # Build test list.
    if (g_exclude_list_file is not None):
        g_runner.read_exclude_list_file(g_exclude_list_file)

    if (g_test_to_run is not None):
        g_runner.add_test(g_test_to_run)
    elif (g_test_list_file is not None):
        g_runner.read_test_list_file(g_test_list_file)
    else:
        # Test group can be None or not.
        g_runner.build_test_list(g_test_group, g_run_small, g_run_medium, g_run_large, g_run_xlarge, g_nopass,
                                 g_nointernal)

    # If no run is specified, then do an early exit here.
    if (g_no_run):
        sys.exit(0)

    # Handle killing the runner.
    signal.signal(signal.SIGINT, signal_handler)
    signal.signal(signal.SIGTERM, signal_handler)

    # Sanity check existence of H2O jar file before starting the cloud.
    if ((h2o_jar is None) or (not os.path.exists(h2o_jar))):
        print("")
        print("ERROR: H2O jar not found")
        print("")
        sys.exit(1)

    # Run.
    try:
        g_runner.start_clouds()
        g_runner.run_tests(g_nopass)
    finally:
        g_runner.check_clouds()
        g_runner.stop_clouds()
        g_runner.report_summary(g_nopass)

    # If the overall regression did not pass then exit with a failure status code.
    if (not g_runner.get_regression_passed()):
        sys.exit(1)

if __name__ == "__main__":
    main(sys.argv)<|MERGE_RESOLUTION|>--- conflicted
+++ resolved
@@ -2002,13 +2002,11 @@
     print("                     pass, ncpus, os, and job name of each test to perf.csv in the results directory.")
     print("                     Takes three parameters: git hash, git branch, and build id, job name in that order.")
     print("")
-<<<<<<< HEAD
     print("    --jacoco         Generate code coverage data using JaCoCo. Class includes and excludes may optionally")
     print("                     follow in the format of [includes]:[excludes] where [...] denotes a list of")
     print("                     classes, each separated by a comma (,). Wildcard characters (* and ?) may be used.")
-=======
+    print("")
     print("    --geterrs        Generate xml file that contains the actual unit test errors and the actual Java error.")
->>>>>>> 7242d6c3
     print("")
     print("    If neither --test nor --testlist is specified, then the list of tests is")
     print("    discovered automatically as files matching '*runit*.R'.")
