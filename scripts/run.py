--- conflicted
+++ resolved
@@ -1379,11 +1379,7 @@
         errors = 0
         failures = 1 if failureType else 0
         skip = 1 if skipped else 0
-<<<<<<< HEAD
-        failure = "" if not failureType else """"<failure type="{type}" message="{message}">{description}</failure>""".format(failureType, failureMessage, failureDescription)
-=======
         failure = "" if not failureType else """"<failure type="{}" message="{}">{}</failure>""".format(failureType, failureMessage, failureDescription)
->>>>>>> d53ddbe8
 
         xmlReport= """<?xml version="1.0" encoding="UTF-8"?>
 <testsuite name="{testsuiteName}" tests="1" errors="{errors}" failures="{failures}" skip="{skip}">
