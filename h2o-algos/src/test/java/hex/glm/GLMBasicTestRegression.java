package hex.glm;

import hex.ModelMetricsRegressionGLM;
import hex.glm.GLMModel.GLMParameters;
import hex.glm.GLMModel.GLMParameters.Family;
import hex.glm.GLMModel.GLMParameters.Solver;
import org.junit.AfterClass;
import org.junit.BeforeClass;
import org.junit.Test;
import water.DKV;
import water.Key;
import water.TestUtil;
import water.exceptions.H2OModelBuilderIllegalArgumentException;
import water.fvec.Frame;
import water.fvec.NFSFileVec;
import water.parser.ParseDataset;

import java.io.File;
import java.util.HashMap;

import water.fvec.*;
import static org.junit.Assert.assertEquals;
import static org.junit.Assert.assertFalse;
import static org.junit.Assert.assertTrue;

/**
 * Created by tomasnykodym on 6/4/15.
 */
public class GLMBasicTestRegression extends TestUtil {
  static Frame _canCarTrain;
  static Frame _earinf;
  static Frame _weighted;
  static Frame _upsampled;
  static Vec _merit, _class;
  static Frame _prostateTrain;
  static Frame _airlines;

  @BeforeClass
  public static void setup() {
    stall_till_cloudsize(1);
    File f = find_test_file_static("smalldata/glm_test/cancar_logIn.csv");
    assert f.exists();
    NFSFileVec nfs = NFSFileVec.make(f);
    Key outputKey = Key.make("prostate_cat_train.hex");
    _canCarTrain = ParseDataset.parse(outputKey, nfs._key);
    _canCarTrain.add("Merit", (_merit = _canCarTrain.remove("Merit")).toCategoricalVec());
    _canCarTrain.add("Class",(_class = _canCarTrain.remove("Class")).toCategoricalVec());

    DKV.put(_canCarTrain._key, _canCarTrain);
    f = find_test_file_static("smalldata/glm_test/earinf.txt");
    assert f.exists();
    nfs = NFSFileVec.make(f);
    outputKey = Key.make("earinf.hex");
    _earinf = ParseDataset.parse(outputKey, nfs._key);
    DKV.put(_earinf._key,_earinf);

    f = find_test_file_static("smalldata/glm_test/weighted.csv");
    assert f.exists();
    nfs = NFSFileVec.make(f);
    outputKey = Key.make("weighted.hex");
    _weighted = ParseDataset.parse(outputKey, nfs._key);
    DKV.put(_weighted._key,_weighted);

    f = find_test_file_static("smalldata/glm_test/upsampled.csv");
    assert f.exists();
    nfs = NFSFileVec.make(f);
    outputKey = Key.make("upsampled.hex");
    _upsampled = ParseDataset.parse(outputKey, nfs._key);
    DKV.put(_upsampled._key,_upsampled);
    _prostateTrain = parse_test_file("smalldata/glm_test/prostate_cat_train.csv");
    _airlines = parse_test_file("smalldata/airlines/AirlinesTrain.csv.zip");
  }


  @Test public void  testWeights() {
    GLMModel model1 = null, model2 = null;
    GLMParameters parms = new GLMParameters(Family.gaussian);
    parms._train = _weighted._key;
    parms._ignored_columns = new String[]{_weighted.name(0)};
    parms._response_column = _weighted.name(1);
    parms._standardize = true;
    parms._objective_epsilon = 0;
    parms._gradient_epsilon = 1e-10;
    parms._max_iterations = 1000;
    for (Solver s : GLMParameters.Solver.values()) {
//      if(s != Solver.IRLSM)continue; //fixme: does not pass for other than IRLSM now
      System.out.println("===============================================================");
      System.out.println("Solver = " + s);
      System.out.println("===============================================================");
      try {
        parms._lambda = null;
        parms._alpha = null;
        parms._train = _weighted._key;
        parms._solver = s;
        parms._weights_column = "weights";
        model1 = new GLM(parms).trainModel().get();
        HashMap<String, Double> coefs1 = model1.coefficients();
        System.out.println("coefs1 = " + coefs1);
        parms._train = _upsampled._key;
        parms._weights_column = null;
        parms._lambda = null;
        parms._alpha = null;
        model2 = new GLM(parms).trainModel().get();
        HashMap<String, Double> coefs2 = model2.coefficients();
        System.out.println("coefs2 = " + coefs2);
        System.out.println("mse1 = " + model1._output._training_metrics.mse() + ", mse2 = " + model2._output._training_metrics.mse());
        System.out.println( model1._output._training_metrics);
        System.out.println( model2._output._training_metrics);
        assertEquals(model2._output._training_metrics.mse(), model1._output._training_metrics.mse(),1e-4);
      } finally {
        if(model1 != null) model1.delete();
        if(model2 != null) model2.delete();
      }
    }
  }

  @Test public void  testOffset() {
    GLMModel model1 = null, model2 = null;
    GLMParameters parms = new GLMParameters(Family.gaussian);
    parms._train = _weighted._key;
    parms._ignored_columns = new String[]{_weighted.name(0)};
    parms._response_column = _weighted.name(1);
    parms._standardize = true;
    parms._objective_epsilon = 0;
    parms._gradient_epsilon = 1e-10;
    parms._max_iterations = 1000;
    Solver s = Solver.IRLSM;
    try {
      parms._lambda = new double[]{0};
      parms._alpha = new double []{0};
      parms._train = _weighted._key;
      parms._solver = s;
      parms._offset_column = "C20";
      parms._compute_p_values = true;
      parms._standardize = false;
      model1 = new GLM(parms).trainModel().get();
      HashMap<String, Double> coefs1 = model1.coefficients();
      System.out.println("coefs1 = " + coefs1);
      /**
       * Call:
       glm(formula = C2 ~ . - C1 - C20, data = data, offset = data$C20)

       Deviance Residuals:
       Min      1Q  Median      3Q     Max
       -3.444  -0.821  -0.021   0.878   2.801

       Coefficients:
       Estimate Std. Error t value Pr(>|t|)
       (Intercept) -0.026928   0.479281  -0.056   0.9553
       C3          -0.064657   0.144517  -0.447   0.6558
       C4          -0.076132   0.163746  -0.465   0.6432
       C5           0.397962   0.161458   2.465   0.0158 *
       C6           0.119644   0.173165   0.691   0.4916
       C7          -0.124615   0.151145  -0.824   0.4121
       C8           0.142455   0.164912   0.864   0.3902
       C9           0.087358   0.158266   0.552   0.5825
       C10         -0.012873   0.155429  -0.083   0.9342
       C11          0.277392   0.181299   1.530   0.1299
       C12          0.004988   0.170290   0.029   0.9767
       C13         -0.091400   0.172910  -0.529   0.5985
       C14         -0.248876   0.177311  -1.404   0.1643
       C15          0.053598   0.167305   0.320   0.7495
       C16          0.156302   0.157823   0.990   0.3249
       C17          0.296317   0.167453   1.770   0.0806 .
       C18          0.013306   0.162185   0.082   0.9348
       C19          0.115939   0.160250   0.723   0.4715
       weights     -0.005771   0.303477  -0.019   0.9849
       *
       */

      double [] expected_coefs = new double[]{-0.064656782,-0.076131880,0.397962147,0.119644094,-0.124614842,0.142455018,0.087357855,-0.012872522,0.277392182,0.004987961,-0.091400128,-0.248875970
        ,0.053597896,0.156301780,0.296317472,0.013306398,0.115938809,-0.005771429,-0.026928297};

      double [] expected_pvals = new double[]{0.65578062,0.64322317,0.01582348,0.49158786,0.41209217,0.39023637,0.58248959,0.93419972,0.12990598,0.97670462,0.59852911,0.16425679,0.74951951,0.32494727
        ,0.08056447,0.93481349,0.47146503,0.98487376,0.95533301};
      double [] actual_coefs = model1.beta();
      double [] actual_pvals = model1._output.pValues();
      for(int i = 0; i < expected_coefs.length; ++i) {
        assertEquals(expected_coefs[i], actual_coefs[i],1e-4);
        assertEquals(expected_pvals[i], actual_pvals[i],1e-4);
      }
    } finally {
      if (model1 != null) model1.delete();
      if (model2 != null) model2.delete();
    }
  }

  @Test public void testTweedie() {
    GLMModel model = null;
    Frame scoreTrain = null;

    // --------------------------------------  R examples output ----------------------------------------------------------------

    //    Call:  glm(formula = Infections ~ ., family = tweedie(0), data = D)
//
//    Coefficients:
//    (Intercept)      SwimmerOccas  LocationNonBeach          Age20-24          Age25-29          SexMale
//    0.8910            0.8221                 0.7266           -0.5033           -0.2679         -0.1056
//
//    Degrees of Freedom: 286 Total (i.e. Null);  281 Residual
//    Null Deviance:	    1564
//    Residual Deviance: 1469 	AIC: NA

//    Call:  glm(formula = Infections ~ ., family = tweedie(1), data = D)
//
//    Coefficients:
//    (Intercept)      SwimmerOccas  LocationNonBeach          Age20-24          Age25-29           SexMale
//      -0.12261           0.61149           0.53454          -0.37442          -0.18973          -0.08985
//
//    Degrees of Freedom: 286 Total (i.e. Null);  281 Residual
//    Null Deviance:	    824.5
//    Residual Deviance: 755.4 	AIC: NA

//    Call:  glm(formula = Infections ~ ., family = tweedie(1.25), data = D)
//
//    Coefficients:
//    (Intercept)      SwimmerOccas  LocationNonBeach          Age20-24          Age25-29           SexMale
//    1.02964          -0.14079          -0.12200           0.08502           0.04269           0.02105
//
//    Degrees of Freedom: 286 Total (i.e. Null);  281 Residual
//    Null Deviance:	    834.2
//    Residual Deviance: 770.8 	AIC: NA

//    Call:  glm(formula = Infections ~ ., family = tweedie(1.5), data = D)
//
//    Coefficients:
//    (Intercept)      SwimmerOccas  LocationNonBeach          Age20-24          Age25-29           SexMale
//    1.05665          -0.25891          -0.22185           0.15325           0.07624           0.03908
//
//    Degrees of Freedom: 286 Total (i.e. Null);  281 Residual
//    Null Deviance:	    967
//    Residual Deviance: 908.9 	AIC: NA

//    Call:  glm(formula = Infections ~ ., family = tweedie(1.75), data = D)
//
//    Coefficients:
//    (Intercept)      SwimmerOccas  LocationNonBeach          Age20-24          Age25-29           SexMale
//    1.08076          -0.35690          -0.30154           0.20556           0.10122           0.05375
//
//    Degrees of Freedom: 286 Total (i.e. Null);  281 Residual
//    Null Deviance:	    1518
//    Residual Deviance: 1465 	AIC: NA


//    Call:  glm(formula = Infections ~ ., family = tweedie(2), data = D)
//
//    Coefficients:
//    (Intercept)      SwimmerOccas  LocationNonBeach          Age20-24          Age25-29           SexMale
//    1.10230          -0.43751          -0.36337           0.24318           0.11830           0.06467
//
//    Degrees of Freedom: 286 Total (i.e. Null);  281 Residual
//    Null Deviance:	    964.4
//    Residual Deviance: 915.7 	AIC: NA

    // ---------------------------------------------------------------------------------------------------------------------------

    String [] cfs1   = new String  []  { "Intercept", "Swimmer.Occas", "Location.NonBeach", "Age.20-24", "Age.25-29", "Sex.Male" };
    double [][] vals = new double[][] {{     0.89100,         0.82210,             0.72660,    -0.50330,    -0.26790,   -0.10560 },
                                       {    -0.12261,         0.61149,             0.53454,    -0.37442,    -0.18973,   -0.08985 },
                                       {     1.02964,        -0.14079,            -0.12200,     0.08502,     0.04269,    0.02105 },
                                       {     1.05665,        -0.25891,            -0.22185,     0.15325,     0.07624,    0.03908 },
                                       {     1.08076,        -0.35690,            -0.30154,     0.20556,     0.10122,    0.05375 },
                                       {     1.10230,        -0.43751,            -0.36337,     0.24318,     0.11830,    0.06467 },
    };
    int dof = 286, res_dof = 281;
    double [] nullDev = new double[]{1564,824.5,834.2,967.0,1518,964.4};
    double [] resDev  = new double[]{1469,755.4,770.8,908.9,1465,915.7};
    double [] varPow  = new double[]{   0,  1.0, 1.25,  1.5,1.75,  2.0};

    GLMParameters parms = new GLMParameters(Family.tweedie);
    parms._train = _earinf._key;
    parms._ignored_columns = new String[]{};
    // "response_column":"Claims","offset_column":"logInsured"
    parms._response_column = "Infections";
    parms._standardize = false;
    parms._lambda = new double[]{0};
    parms._alpha = new double[]{0};
    parms._objective_epsilon = 0;
    parms._gradient_epsilon = 1e-10;
    parms._max_iterations = 1000;
    for(int x = 0; x < varPow.length; ++x) {
      double p = varPow[x];
      parms._tweedie_variance_power = p;
      parms._tweedie_link_power = 1 - p;
      for (Solver s : /*new Solver[]{Solver.IRLSM}*/ GLMParameters.Solver.values()) {
        try {
          parms._solver = s;
          model = new GLM(parms).trainModel().get();
          HashMap<String, Double> coefs = model.coefficients();
          System.out.println("coefs = " + coefs);
          for (int i = 0; i < cfs1.length; ++i)
            assertEquals(vals[x][i], coefs.get(cfs1[i]), 1e-4);
          assertEquals(nullDev[x], (GLMTest.nullDeviance(model)), 5e-4*nullDev[x]);
          assertEquals(resDev[x],  (GLMTest.residualDeviance(model)), 5e-4*resDev[x]);
          assertEquals(dof, GLMTest.nullDOF(model), 0);
          assertEquals(res_dof, GLMTest.resDOF(model), 0);
          // test scoring
          scoreTrain = model.score(_earinf);
          assertTrue(model.testJavaScoring(_earinf,scoreTrain,1e-8));
          hex.ModelMetricsRegressionGLM mmTrain = (ModelMetricsRegressionGLM) hex.ModelMetricsRegression.getFromDKV(model, _earinf);
          assertEquals(model._output._training_metrics._MSE, mmTrain._MSE, 1e-8);
          assertEquals(GLMTest.residualDeviance(model), mmTrain._resDev, 1e-8);
          assertEquals(GLMTest.nullDeviance(model), mmTrain._nullDev, 1e-8);
        } finally {
          if (model != null) model.delete();
          if (scoreTrain != null) scoreTrain.delete();
        }
      }
    }
  }


  @Test
  public void testPoissonWithOffset(){
    GLMModel model = null;
    Frame scoreTrain = null;

//    Call:  glm(formula = formula, family = poisson, data = D)
//
//    Coefficients:
//    (Intercept)       Merit1       Merit2       Merit3       Class2       Class3       Class4       Class5
//    -2.0357          -0.1378      -0.2207      -0.4930       0.2998       0.4691       0.5259       0.2156
//
//    Degrees of Freedom: 19 Total (i.e. Null);  12 Residual
//    Null Deviance:	    33850
//    Residual Deviance: 579.5 	AIC: 805.9
    String [] cfs1 = new String [] { "Intercept", "Merit.1", "Merit.2", "Merit.3", "Class.2", "Class.3", "Class.4", "Class.5"};
    double [] vals = new double [] { -2.0357,     -0.1378,  -0.2207,  -0.4930,   0.2998,   0.4691,   0.5259,    0.2156};
      GLMParameters parms = new GLMParameters(Family.poisson);
      parms._train = _canCarTrain._key;
      parms._ignored_columns = new String[]{"Insured", "Premium", "Cost"};
      // "response_column":"Claims","offset_column":"logInsured"
      parms._response_column = "Claims";
      parms._offset_column = "logInsured";
      parms._standardize = false;
      parms._lambda = new double[]{0};
      parms._alpha = new double[]{0};
      parms._objective_epsilon = 0;
      parms._gradient_epsilon = 1e-10;
      parms._max_iterations = 1000;
      for (Solver s : GLMParameters.Solver.values()) {
        try {
          parms._solver = s;
          model = new GLM(parms).trainModel().get();
          HashMap<String, Double> coefs = model.coefficients();
          System.out.println("coefs = " + coefs);
          for (int i = 0; i < cfs1.length; ++i)
            assertEquals(vals[i], coefs.get(cfs1[i]), 1e-4);
          assertEquals(33850, GLMTest.nullDeviance(model), 5);
          assertEquals(579.5, GLMTest.residualDeviance(model), 1e-4*579.5);
          assertEquals(19,   GLMTest.nullDOF(model), 0);
          assertEquals(12,   GLMTest.resDOF(model), 0);
          assertEquals(805.9, GLMTest.aic(model), 1e-4*805.9);
          // test scoring
          try {
            Frame fr = new Frame(_canCarTrain.names(),_canCarTrain.vecs());
            fr.remove(parms._offset_column);
            scoreTrain = model.score(fr);
            assertTrue("shoul've thrown IAE", false);
          } catch (IllegalArgumentException iae) {
            assertTrue(iae.getMessage().contains("Test/Validation dataset is missing offset vector"));
          }
          scoreTrain = model.score(_canCarTrain);
          hex.ModelMetricsRegressionGLM mmTrain = (ModelMetricsRegressionGLM)hex.ModelMetricsRegression.getFromDKV(model, _canCarTrain);
          assertEquals(model._output._training_metrics._MSE, mmTrain._MSE, 1e-8);
          assertEquals(GLMTest.residualDeviance(model), mmTrain._resDev, 1e-8);
          assertEquals(GLMTest.nullDeviance(model), mmTrain._nullDev, 1e-8);
        } finally {
          if(model != null) model.delete();
          if(scoreTrain != null) scoreTrain.delete();
        }
      }
  }

  @Test
  public void testPValuesTweedie() {
//    Call:
//    glm(formula = Infections ~ ., family = tweedie(var.power = 1.5),
//      data = D)
//
//    Deviance Residuals:
//    Min       1Q   Median       3Q      Max
//    -2.6355  -2.0931  -1.8183   0.5046   4.9458
//
//    Coefficients:
//    Estimate Std. Error t value Pr(>|t|)
//    (Intercept)       1.05665    0.11120   9.502  < 2e-16 ***
//    SwimmerOccas     -0.25891    0.08455  -3.062  0.00241 **
//    LocationNonBeach -0.22185    0.08393  -2.643  0.00867 **
//    Age20-24          0.15325    0.10041   1.526  0.12808
//    Age25-29          0.07624    0.10099   0.755  0.45096
//    SexMale           0.03908    0.08619   0.453  0.65058
//      ---
//      Signif. codes:  0 '***' 0.001 '**' 0.01 '*' 0.05 '.' 0.1 ' ' 1
//
//    (Dispersion parameter for Tweedie family taken to be 2.896306)
//
//    Null deviance: 967.05  on 286  degrees of freedom
//    Residual deviance: 908.86  on 281  degrees of freedom
//    AIC: NA
//
//    Number of Fisher Scoring iterations: 7
    double [] sderr_exp = new double[]{ 0.11120211,       0.08454967,       0.08393315,       0.10041150,       0.10099231,      0.08618960};
    double [] zvals_exp = new double[]{ 9.5021062,       -3.0622693,       -2.6431794,       1.5262357,        0.7548661,        0.4534433};
    double [] pvals_exp = new double[]{ 9.508400e-19,     2.409514e-03,     8.674149e-03,     1.280759e-01,     4.509615e-01,     6.505795e-01 };

    GLMParameters parms = new GLMParameters(Family.tweedie);
    parms._tweedie_variance_power = 1.5;
    parms._tweedie_link_power = 1 - parms._tweedie_variance_power;
    parms._train = _earinf._key;
    parms._standardize = false;
    parms._lambda = new double[]{0};
    parms._alpha = new double[]{0};
    parms._response_column = "Infections";
    parms._compute_p_values = true;
    parms._objective_epsilon = 0;

    GLMModel model = null;
    try {
<<<<<<< HEAD
      model = job.trainModel().get();
      System.out.println(model.coefficients());
=======
      model = new GLM(parms).trainModel().get();
>>>>>>> 6ef6f834
      String[] names_expected = new String[]{"Intercept", "Swimmer.Occas", "Location.NonBeach", "Age.20-24", "Age.25-29", "Sex.Male"};
      String[] names_actual = model._output.coefficientNames();
      HashMap<String, Integer> coefMap = new HashMap<>();
      for (int i = 0; i < names_expected.length; ++i)
        coefMap.put(names_expected[i], i);
      double[] stder_actual = model._output.stdErr();
      double[] zvals_actual = model._output.zValues();
      double[] pvals_actual = model._output.pValues();
      for (int i = 0; i < sderr_exp.length; ++i) {
        int id = coefMap.get(names_actual[i]);
        assertEquals(sderr_exp[id], stder_actual[i], sderr_exp[id] * 1e-3);
        assertEquals(zvals_exp[id], zvals_actual[i], Math.abs(zvals_exp[id]) * 1e-3);
        assertEquals(pvals_exp[id], pvals_actual[i], Math.max(1e-8,pvals_exp[id]) * 5e-3);
      }
    } finally {
      if(model != null) model.delete();
    }
  }

  @Test
  public void testPValuesPoisson() {
//    Coefficients:
//    Estimate Std. Error z value Pr(>|z|)
//    (Intercept) -1.279e+00  3.481e-01  -3.673 0.000239 ***
//    Merit1      -1.498e-01  2.972e-02  -5.040 4.64e-07 ***
//    Merit2      -2.364e-01  3.859e-02  -6.127 8.96e-10 ***
//    Merit3      -3.197e-01  5.095e-02  -6.274 3.52e-10 ***
//    Class2       6.899e-02  8.006e-02   0.862 0.388785
//    Class3       2.892e-01  6.333e-02   4.566 4.97e-06 ***
//    Class4       2.708e-01  4.911e-02   5.515 3.49e-08 ***
//    Class5      -4.468e-02  1.048e-01  -0.427 0.669732
//    Insured      1.617e-06  5.069e-07   3.191 0.001420 **
//    Premium     -3.630e-05  1.087e-05  -3.339 0.000840 ***
//    Cost         2.021e-05  6.869e-06   2.943 0.003252 **
//    logInsured   9.390e-01  2.622e-02  35.806  < 2e-16 ***
//    ---
//      Signif. codes:  0 '***' 0.001 '**' 0.01 '*' 0.05 '.' 0.1 ' ' 1
//
//    (Dispersion parameter for poisson family taken to be 1)
//
//    Null deviance: 961181.685  on 19  degrees of freedom
//    Residual deviance:     42.671  on  8  degrees of freedom
//    AIC: 277.08

    double [] sderr_exp = new double[]{ 3.480733e-01, 2.972063e-02, 3.858825e-02, 5.095260e-02,8.005579e-02, 6.332867e-02, 4.910690e-02, 1.047531e-01, 5.068602e-07, 1.086939e-05, 6.869142e-06 ,2.622370e-02};
    double [] zvals_exp = new double[]{ -3.6734577,  -5.0404946,  -6.1269397,  -6.2739848,   0.8618220,   4.5662083 ,  5.5148904,  -0.4265158 ,  3.1906387,  -3.3392867,   2.9428291,  35.8061272  };
    double [] pvals_exp = new double[]{ 2.392903e-04,  4.643302e-07,  8.958540e-10 , 3.519228e-10,  3.887855e-01 , 4.966252e-06,  3.489974e-08 , 6.697321e-01 , 1.419587e-03,  8.399383e-04,  3.252279e-03, 8.867127e-281};

    GLMParameters parms = new GLMParameters(Family.poisson);
    parms._train = _canCarTrain._key;
    parms._standardize = false;
    parms._lambda = new double[]{0};
    parms._alpha = new double[]{0};
    parms._response_column = "Claims";
    parms._compute_p_values = true;

    GLMModel model = null;
    try {
      model = new GLM(parms).trainModel().get();
      String[] names_expected = new String[]{"Intercept",  "Merit.1", "Merit.2", "Merit.3", "Class.2", "Class.3", "Class.4", "Class.5","Insured","Premium", "Cost", "logInsured" };
      String[] names_actual = model._output.coefficientNames();
      HashMap<String, Integer> coefMap = new HashMap<>();
      for (int i = 0; i < names_expected.length; ++i)
        coefMap.put(names_expected[i], i);
      double[] stder_actual = model._output.stdErr();
      double[] zvals_actual = model._output.zValues();
      double[] pvals_actual = model._output.pValues();
      for (int i = 0; i < sderr_exp.length; ++i) {
        int id = coefMap.get(names_actual[i]);
        assertEquals(sderr_exp[id], stder_actual[i], sderr_exp[id] * 1e-4);
        assertEquals(zvals_exp[id], zvals_actual[i], Math.abs(zvals_exp[id]) * 1e-4);
        assertEquals(pvals_exp[id], pvals_actual[i], Math.max(1e-15,pvals_exp[id] * 1e-3));
      }
    } finally {
      if(model != null) model.delete();
    }
  }

  @Test
  public void testPValuesGaussian(){
//    1) NON-STANDARDIZED

//    summary(m)
//
//    Call:
//    glm(formula = CAPSULE ~ ., family = gaussian, data = D)
//
//    Deviance Residuals:
//    Min       1Q   Median       3Q      Max
//    -0.8394  -0.3162  -0.1113   0.3771   0.9447
//
//    Coefficients:
//    Estimate Std. Error t value Pr(>|t|)
//    (Intercept) -0.6870832  0.4035941  -1.702  0.08980 .
//      ID         0.0003081  0.0002387   1.291  0.19791
//    AGE         -0.0006005  0.0040246  -0.149  0.88150
//    RACER2      -0.0147733  0.2511007  -0.059  0.95313
//    RACER3      -0.1456993  0.2593492  -0.562  0.57471
//    DPROSb       0.1462512  0.0657117   2.226  0.02684 *
//    DPROSc       0.2297207  0.0713659   3.219  0.00144 **
//    DPROSd       0.1144974  0.0937208   1.222  0.22286
//    DCAPSb       0.1430945  0.0888124   1.611  0.10827
//    PSA          0.0047237  0.0015060   3.137  0.00189 **
//    VOL         -0.0019401  0.0013920  -1.394  0.16449
//    GLEASON      0.1438776  0.0273259   5.265 2.81e-07 ***
//    ---
//      Signif. codes:  0 '***' 0.001 '**' 0.01 '*' 0.05 '.' 0.1 ' ' 1
//
//    (Dispersion parameter for gaussian family taken to be 0.1823264)
//
//    Null deviance: 69.600  on 289  degrees of freedom
//    Residual deviance: 50.687  on 278  degrees of freedom
//    AIC: 343.16
//
//    Number of Fisher Scoring iterations: 2
    GLMParameters params = new GLMParameters(Family.gaussian);
    params._response_column = "CAPSULE";
    params._standardize = false;
    params._train = _prostateTrain._key;
    params._compute_p_values = true;
    params._lambda = new double[]{0};
    try {
      params._solver = Solver.L_BFGS;
      new GLM(params).trainModel().get();
      assertFalse("should've thrown, p-values only supported with IRLSM",true);
    } catch(H2OModelBuilderIllegalArgumentException t) {
    }
    try {
      params._solver = Solver.COORDINATE_DESCENT_NAIVE;
      new GLM(params).trainModel().get();
      assertFalse("should've thrown, p-values only supported with IRLSM",true);
    } catch(H2OModelBuilderIllegalArgumentException t) {
    }
    try {
      params._solver = Solver.COORDINATE_DESCENT;
      new GLM(params).trainModel().get();
      assertFalse("should've thrown, p-values only supported with IRLSM",true);
    } catch(H2OModelBuilderIllegalArgumentException t) {
    }
    params._solver = Solver.IRLSM;
    GLM glm = new GLM(params);
    try {
      params._lambda = new double[]{1};
      glm.trainModel().get();
      assertFalse("should've thrown, p-values only supported with no regularization",true);
    } catch(H2OModelBuilderIllegalArgumentException t) {
    }
    params._lambda = new double[]{0};
    try {
      params._lambda_search = true;
      glm.trainModel().get();
      assertFalse("should've thrown, p-values only supported with no regularization (i.e. no lambda search)",true);
    } catch(H2OModelBuilderIllegalArgumentException t) {
    }
    params._lambda_search = false;
    GLMModel model = null;
    try {
      model = new GLM(params).trainModel().get();
      String[] names_expected = new String[]{"Intercept", "ID", "AGE", "RACE.R2", "RACE.R3", "DPROS.b", "DPROS.c", "DPROS.d", "DCAPS.b", "PSA", "VOL", "GLEASON"};
      double[] stder_expected = new double[]{0.4035941476, 0.0002387281, 0.0040245520, 0.2511007120, 0.2593492335, 0.0657117271, 0.0713659021, 0.0937207659, 0.0888124376, 0.0015060289, 0.0013919737, 0.0273258788};
      double[] zvals_expected = new double[]{-1.70241133,  1.29061005, -0.14920829, -0.05883397, -0.56178799,  2.22564893,  3.21891333,  1.22168646, 1.61119882,  3.13650800, -1.39379859,  5.26524961 };
      double[] pvals_expected = new double[]{8.979610e-02, 1.979113e-01, 8.814975e-01, 9.531266e-01, 5.747131e-01, 2.683977e-02, 1.439295e-03, 2.228612e-01, 1.082711e-01, 1.893210e-03, 1.644916e-01, 2.805776e-07};
      String[] names_actual = model._output.coefficientNames();
      HashMap<String, Integer> coefMap = new HashMap<>();
      for (int i = 0; i < names_expected.length; ++i)
        coefMap.put(names_expected[i], i);
      double[] stder_actual = model._output.stdErr();
      double[] zvals_actual = model._output.zValues();
      double[] pvals_actual = model._output.pValues();
      for (int i = 0; i < stder_expected.length; ++i) {
        int id = coefMap.get(names_actual[i]);
        assertEquals(stder_expected[id], stder_actual[i], stder_expected[id] * 1e-5);
        assertEquals(zvals_expected[id], zvals_actual[i], Math.abs(zvals_expected[id]) * 1e-5);
        assertEquals(pvals_expected[id], pvals_actual[i], pvals_expected[id] * 1e-3);
      }

    } finally {
      if(model != null) model.delete();
    }
//    2) STANDARDIZED

//    Call:
//    glm(formula = CAPSULE ~ ., family = binomial, data = Dstd)
//
//    Deviance Residuals:
//    Min       1Q   Median       3Q      Max
//    -2.0601  -0.8079  -0.4491   0.8933   2.2877
//
//    Coefficients:
//    Estimate Std. Error z value Pr(>|z|)
//    (Intercept) -1.28045    1.56879  -0.816  0.41438
//    ID           0.19054    0.15341   1.242  0.21420
//    AGE         -0.02118    0.14498  -0.146  0.88384
//    RACER2       0.06831    1.54240   0.044  0.96468
//    RACER3      -0.74113    1.58272  -0.468  0.63959
//    DPROSb       0.88833    0.39509   2.248  0.02455 *
//      DPROSc       1.30594    0.41620   3.138  0.00170 **
//    DPROSd       0.78440    0.54265   1.446  0.14832
//    DCAPSb       0.61237    0.51796   1.182  0.23710
//    PSA          0.60917    0.22447   2.714  0.00665 **
//    VOL         -0.18130    0.16204  -1.119  0.26320
//    GLEASON      0.91751    0.19633   4.673 2.96e-06 ***
//    ---
//      Signif. codes:  0 '***' 0.001 '**' 0.01 '*' 0.05 '.' 0.1 ' ' 1
//
//    (Dispersion parameter for binomial family taken to be 1)
//
//    Null deviance: 390.35  on 289  degrees of freedom
//    Residual deviance: 297.65  on 278  degrees of freedom
//    AIC: 321.65
//
//    Number of Fisher Scoring iterations: 5

//    Estimate Std. Error     z value     Pr(>|z|)
//    (Intercept) -1.28045434  1.5687858 -0.81620723 4.143816e-01
//    ID           0.19054396  0.1534062  1.24208800 2.142041e-01
//    AGE         -0.02118315  0.1449847 -0.14610616 8.838376e-01
//    RACER2       0.06830776  1.5423974  0.04428674 9.646758e-01
//    RACER3      -0.74113331  1.5827190 -0.46826589 6.395945e-01
//    DPROSb       0.88832948  0.3950883  2.24843259 2.454862e-02
//    DPROSc       1.30594011  0.4161974  3.13779030 1.702266e-03
//    DPROSd       0.78440312  0.5426512  1.44550154 1.483171e-01
//    DCAPSb       0.61237150  0.5179591  1.18227779 2.370955e-01
//    PSA          0.60917093  0.2244733  2.71377864 6.652060e-03
//    VOL         -0.18129997  0.1620383 -1.11887108 2.631951e-01
//    GLEASON      0.91750972  0.1963285  4.67333842 2.963429e-06

    params._standardize = true;

    try {
      model = new GLM(params).trainModel().get();
      String[] names_expected = new String[]{"Intercept", "ID", "AGE", "RACE.R2", "RACE.R3", "DPROS.b", "DPROS.c", "DPROS.d", "DCAPS.b", "PSA", "VOL", "GLEASON"};
      // do not compare std_err here, depends on the coefficients
//      double[] stder_expected = new double[]{1.5687858,   0.1534062,   0.1449847,   1.5423974, 1.5827190,   0.3950883,   0.4161974,  0.5426512,   0.5179591,   0.2244733, 0.1620383,   0.1963285};
      double[] zvals_expected = new double[]{1.14158283,  1.29061005, -0.14920829, -0.05883397, -0.56178799, 2.22564893,  3.21891333,  1.22168646,  1.61119882,  3.13650800, -1.39379859,  5.26524961 };
      double[] pvals_expected = new double[]{2.546098e-01, 1.979113e-01, 8.814975e-01, 9.531266e-01, 5.747131e-01, 2.683977e-02, 1.439295e-03, 2.228612e-01, 1.082711e-01, 1.893210e-03, 1.644916e-01, 2.805776e-07 };
      String[] names_actual = model._output.coefficientNames();
      HashMap<String, Integer> coefMap = new HashMap<>();
      for (int i = 0; i < names_expected.length; ++i)
        coefMap.put(names_expected[i], i);
      double[] zvals_actual = model._output.zValues();
      double[] pvals_actual = model._output.pValues();
      for (int i = 0; i < zvals_expected.length; ++i) {
        int id = coefMap.get(names_actual[i]);
        assertEquals(zvals_expected[id], zvals_actual[i], Math.abs(zvals_expected[id]) * 1e-5);
        assertEquals(pvals_expected[id], pvals_actual[i], pvals_expected[id] * 1e-3);
      }
    } finally {
      if(model != null) model.delete();
    }

    // Airlines (has collinear columns)
    params._standardize = false;
    params._remove_collinear_columns = true;
    params._train = _airlines._key;
    params._response_column = "IsDepDelayed";
    params._ignored_columns = new String[]{"IsDepDelayed_REC"};
    try {
      model = new GLM(params).trainModel().get();
      String[] names_expected = new String[] {"Intercept","fYearf1988","fYearf1989","fYearf1990","fYearf1991","fYearf1992","fYearf1993","fYearf1994","fYearf1995","fYearf1996","fYearf1997","fYearf1998","fYearf1999","fYearf2000","fDayofMonthf10","fDayofMonthf11","fDayofMonthf12","fDayofMonthf13","fDayofMonthf14","fDayofMonthf15","fDayofMonthf16","fDayofMonthf17","fDayofMonthf18","fDayofMonthf19","fDayofMonthf2","fDayofMonthf20","fDayofMonthf21","fDayofMonthf22","fDayofMonthf23","fDayofMonthf24", "fDayofMonthf25",  "fDayofMonthf26",  "fDayofMonthf27",  "fDayofMonthf28",  "fDayofMonthf29" , "fDayofMonthf3"  ,   "fDayofMonthf30" , "fDayofMonthf31",  "fDayofMonthf4", "fDayofMonthf5", "fDayofMonthf6", "fDayofMonthf7"  ,   "fDayofMonthf8" ,  "fDayofMonthf9"  , "fDayOfWeekf2" ,   "fDayOfWeekf3"   , "fDayOfWeekf4"  ,  "fDayOfWeekf5",      "fDayOfWeekf6" ,   "fDayOfWeekf7"  ,  "DepTime",    "ArrTime",    "UniqueCarrierCO",  "UniqueCarrierDL",   "UniqueCarrierHP", "UniqueCarrierPI", "UniqueCarrierTW" ,"UniqueCarrierUA" ,"UniqueCarrierUS", "UniqueCarrierWN" ,  "OriginABQ",  "OriginACY",  "OriginALB",  "OriginATL",  "OriginAUS",  "OriginAVP",    "OriginBDL",  "OriginBGM",  "OriginBHM",  "OriginBNA",  "OriginBOS",  "OriginBTV",    "OriginBUF",  "OriginBUR",  "OriginBWI",  "OriginCAE",  "OriginCHO",  "OriginCHS",    "OriginCLE",  "OriginCLT",  "OriginCMH",  "OriginCOS",  "OriginCRW",  "OriginCVG",    "OriginDAY",  "OriginDCA",  "OriginDEN",  "OriginDFW",  "OriginDSM",  "OriginDTW",    "OriginERI",  "OriginEWR",  "OriginFLL",  "OriginGSO",  "OriginHNL",  "OriginIAD",    "OriginIAH",  "OriginICT",  "OriginIND",  "OriginISP",  "OriginJAX",  "OriginJFK",   "OriginLAS",  "OriginLAX",  "OriginLEX",  "OriginLGA",  "OriginLIH",  "OriginLYH",   "OriginMCI",  "OriginMCO",  "OriginMDT",  "OriginMDW",  "OriginMFR",  "OriginMHT",   "OriginMIA",  "OriginMKE",  "OriginMLB",  "OriginMRY",  "OriginMSP",  "OriginMSY",   "OriginMYR",  "OriginOAK",  "OriginOGG",  "OriginOMA",  "OriginORD",  "OriginORF",   "OriginPBI",  "OriginPHF",  "OriginPHL",  "OriginPHX",  "OriginPIT",  "OriginPSP",   "OriginPVD",  "OriginPWM",  "OriginRDU",  "OriginRIC",  "OriginRNO",  "OriginROA",   "OriginROC",  "OriginRSW",  "OriginSAN",  "OriginSBN",  "OriginSCK",  "OriginSDF",   "OriginSEA",  "OriginSFO",  "OriginSJC",  "OriginSJU",  "OriginSLC",  "OriginSMF",   "OriginSNA",  "OriginSRQ",  "OriginSTL",  "OriginSTX",  "OriginSWF",  "OriginSYR",   "OriginTLH",  "OriginTPA",  "OriginTRI",  "OriginTUS",  "OriginTYS",  "OriginUCA",   "DestABQ",    "DestACY",    "DestALB",    "DestATL",    "DestAVP",    "DestBDL",     "DestBGM",    "DestBNA",    "DestBOS",    "DestBTV",    "DestBUF",    "DestBUR",     "DestBWI",    "DestCAE",    "DestCAK",    "DestCHA",    "DestCHS",    "DestCLE",     "DestCLT",    "DestCMH",    "DestDAY",    "DestDCA",    "DestDEN",    "DestDFW",     "DestDTW",    "DestELM",    "DestERI",    "DestEWR",    "DestFAT",    "DestFAY",     "DestFLL",    "DestFNT",    "DestGEG",    "DestGRR",    "DestGSO",    "DestGSP",     "DestHNL",    "DestHTS",    "DestIAD",    "DestIAH",    "DestICT",    "DestIND",     "DestISP",    "DestJAX",    "DestJFK",    "DestKOA",    "DestLAS",    "DestLAX",     "DestLEX",    "DestLGA",    "DestLIH",    "DestLYH",    "DestMCI",    "DestMCO",     "DestMDT",    "DestMDW",    "DestMHT",    "DestMIA",    "DestMRY",    "DestMSY",     "DestOAJ",    "DestOAK",    "DestOGG",    "DestOMA",    "DestORD",    "DestORF",     "DestORH",    "DestPBI",    "DestPDX",    "DestPHF",    "DestPHL",    "DestPHX",     "DestPIT",    "DestPSP",    "DestPVD",    "DestRDU",    "DestRIC",    "DestRNO",     "DestROA",    "DestROC",    "DestRSW",    "DestSAN",    "DestSCK",    "DestSDF",     "DestSEA",    "DestSFO",    "DestSJC",    "DestSMF",    "DestSNA",    "DestSTL",     "DestSWF",    "DestSYR",    "DestTOL",    "DestTPA",    "DestTUS",    "DestUCA",     "Distance"};
      double[] exp_coefs = new double[] {3.383044e-01,-1.168214e-01,-4.405621e-01,-3.365341e-01,-4.925256e-01,-5.374542e-01,-4.149143e-01,-2.694969e-01,-2.991095e-01,-2.776553e-01,-2.921466e-01,-4.336252e-01
        ,-3.597812e-01,-3.812643e-01,1.024025e-02,2.549787e-02,3.877628e-02,1.650942e-02,-2.981043e-02,-1.167855e-02,1.025499e-02,-4.574083e-03,-2.502898e-02,-5.803535e-02
        ,7.679039e-02,-5.247306e-02,-5.918685e-02,-3.339667e-02,-2.885718e-02,-4.225694e-02,-7.500997e-02,-5.145179e-02,-7.093373e-02,-5.634115e-02,-3.643811e-02,1.284665e-01
        ,-8.150175e-02,-4.724434e-02,1.511024e-01,5.498057e-02,4.411630e-02,1.278961e-02,7.276038e-03,4.672048e-02,-2.128594e-02,1.629933e-02,3.721499e-02,5.933446e-02
        ,-2.303705e-02,1.141451e-02,1.258241e-04,1.271866e-05,7.155502e-02,1.444990e-01,-8.685535e-02,-2.602512e-02,4.227022e-01,2.639493e-01,2.600565e-01,5.409442e-02
        ,5.106308e-02,-1.993041e-01,5.663324e-01,2.524168e-01,-8.032071e-02,1.959854e-02,3.110741e-01,2.711911e-01,-1.480432e-01,2.711969e-02,1.298365e-01,3.051547e-01
        ,1.747017e-01,-6.282101e-03,1.542743e-01,-3.037726e-01,3.808392e-01,1.829607e-01,4.841763e-02,9.353007e-02,2.154611e-01,6.469679e-02,-1.950998e-01,7.957484e-02
        ,2.430247e-01,1.942201e-02,5.701321e-02,2.770389e-01,1.497383e-01,4.943089e-02,2.598871e-01,5.930680e-02,3.748394e-01,4.204685e-02,-3.574776e-01,2.153817e-02
        ,-1.719974e-01,4.806820e-01,2.678204e-01,4.266956e-02,6.340217e-02,-1.536324e-02,-1.294344e-02,1.985872e-01,4.831069e-01,2.726364e-01,-4.813763e-01,4.199029e-01
        ,3.054954e-01,1.784330e-01,-2.500409e-02,2.978489e-03,-9.356699e-02,1.246280e-01,2.858306e-01,-6.533971e-02,-1.403327e-01,-3.924693e-01,5.947271e-02,-7.903152e-03
        ,-2.135489e-01,-1.454085e-01,-2.049959e-01,1.704250e-01,1.826566e-01,1.896976e-01,2.541375e-01,-9.746707e-02,1.990703e-01,9.068512e-02,2.848977e-01,3.409567e-01
        ,8.689141e-02,-6.294297e-02,2.402344e-02,9.583028e-02,4.207585e-01,2.096370e-01,2.184863e-01,1.316822e-01,4.863172e-02,4.918303e-01,-7.990361e-02,-4.499847e-02
        ,6.140887e-02,7.329919e-02,-1.658663e-01,1.850334e-01,-2.165094e-01,-1.054388e-01,8.943775e-02,3.809166e-01,-9.766444e-02,2.645371e-01,-5.147078e-02,2.323637e-01
        ,-3.746418e-01,1.841517e-01,-2.121584e-01,-1.888144e-02,-8.009574e-02,1.801828e-01,1.216036e-01,4.123190e-03,-4.747419e-02,-1.001471e-01,3.611426e-02,1.427218e-01
        ,-1.154052e-01,-2.388724e-01,-8.097489e-03,-3.321890e-02,-8.470654e-02,8.609431e-03,2.278746e-02,2.959335e-01,-8.363623e-02,-1.736324e-01,2.140292e-01,-1.252043e-01
        ,2.086573e-02,7.549936e-02,-2.339204e-01,1.009014e-01,1.396302e-01,-2.180753e-01,-1.118935e-02,-3.345582e-01,-1.490167e-01,-5.455654e-03,-2.884281e-02,-7.778542e-02
        ,1.481921e-01,-9.387787e-02,2.894362e-01,-2.599589e-01,1.210906e-01,1.721670e-02,6.271491e-02,-5.077020e-01,2.524418e-01,-1.146321e-01,-3.418030e-01,-7.056448e-03
        ,-1.948121e-01,-1.716377e-01,-5.915873e-02,3.465761e-01,-3.964155e-02,9.297146e-02,6.840982e-02,-2.694979e-02,3.489802e-01,4.473631e-01,9.045849e-02,1.195621e-01
        ,8.137467e-04,-8.754947e-02,2.089706e-02,2.676953e-03,-1.381342e-01,5.200934e-02,2.208028e-01,-1.096369e-01,4.753661e-01,2.876296e-02,2.256874e-02,-9.231270e-02
        ,2.507403e-02,1.529442e-01,-2.173190e-02,-1.180872e-01,-3.305849e-02,1.091687e-01,9.174085e-02,-6.172636e-02,5.983764e-02,1.094581e-01,1.537772e-01,1.117601e-01
        ,-9.674298e-02,3.111324e-02,1.404767e-01,-4.243193e-03,9.218955e-02,2.554272e-01,-4.434348e-02,1.222306e-01,1.960349e-02,1.308767e-01,-2.830042e-03,-3.212863e-02
        ,-1.035897e-01,-2.828326e-02,-2.452788e-01,5.876054e-02,6.094385e-02,-6.242541e-02,5.535717e-05};

      double[] stder_expected = new double[]{8.262325e-02,1.960654e-02,5.784259e-02,5.211346e-02,5.351436e-02,5.364119e-02,5.377681e-02,5.361611e-02,5.480210e-02,5.916530e-02,5.924352e-02,5.947477e-02,5.684859e-02
        ,6.015367e-02,2.359873e-02,2.364261e-02,2.366028e-02,2.346965e-02,2.331776e-02,2.348358e-02,2.366537e-02,2.371736e-02,2.353753e-02,2.345702e-02,2.360676e-02,2.353096e-02
        ,2.352809e-02,2.354292e-02,2.381824e-02,2.360087e-02,2.357901e-02,2.352439e-02,2.333820e-02,2.348150e-02,2.349408e-02,2.388143e-02,2.363605e-02,2.369714e-02,2.384589e-02
        ,2.360301e-02,2.346261e-02,2.365805e-02,2.377684e-02,2.374369e-02,1.093338e-02,1.091722e-02,1.094858e-02,1.089616e-02,1.127837e-02,1.099223e-02,1.243150e-05,1.193431e-05
        ,6.185154e-02,5.842257e-02,4.797840e-02,4.082146e-02,6.764477e-02,4.904281e-02,4.661126e-02,4.949252e-02,7.194630e-02,1.080608e-01,1.000542e-01,7.206225e-02,6.866783e-02
        ,9.183712e-02,8.937756e-02,9.509039e-02,1.101394e-01,7.333840e-02,6.976195e-02,1.139758e-01,7.902871e-02,6.688118e-02,6.842836e-02,1.228471e-01,1.290408e-01,8.980176e-02
        ,6.808851e-02,7.095243e-02,6.932701e-02,7.036599e-02,1.021726e-01,7.566290e-02,7.743516e-02,7.012655e-02,6.722331e-02,7.756484e-02,2.146603e-01,8.390956e-02,1.138773e-01
        ,6.896196e-02,8.394126e-02,7.983643e-02,8.101956e-02,8.960544e-02,8.278554e-02,2.417453e-01,6.988129e-02,1.085592e-01,9.274580e-02,1.206031e-01,7.400875e-02,6.750358e-02
        ,1.107047e-01,6.957462e-02,1.139873e-01,1.340117e-01,7.976223e-02,6.979235e-02,7.837532e-02,1.285433e-01,1.334371e-01,1.198966e-01,8.332708e-02,1.229658e-01,1.149044e-01
        ,1.130423e-01,1.090638e-01,8.406530e-02,9.600642e-02,7.247142e-02,1.140837e-01,9.506082e-02,6.926602e-02,7.590418e-02,7.459985e-02,1.287070e-01,6.815592e-02,7.411458e-02
        ,6.592406e-02,9.179115e-02,7.223151e-02,7.670526e-02,7.764917e-02,7.343286e-02,1.999711e-01,1.175572e-01,7.108214e-02,7.409246e-02,6.847739e-02,2.476394e-01,1.080218e-01
        ,1.120317e-01,8.137946e-02,6.754660e-02,7.897969e-02,7.867300e-02,1.044366e-01,8.260141e-02,7.542126e-02,1.116638e-01,7.481728e-02,1.126226e-01,1.286945e-01,7.009628e-02
        ,1.346972e-01,6.941736e-02,1.228611e-01,7.884636e-02,1.089254e-01,1.178960e-01,6.487494e-02,1.141428e-01,6.337383e-02,1.044082e-01,9.881149e-02,6.748862e-02,7.802332e-02
        ,7.989152e-02,4.877654e-02,8.606809e-02,6.446482e-02,5.276630e-02,5.072148e-02,1.073048e-01,1.054882e-01,2.695275e-01,8.023848e-02,5.665850e-02,5.273383e-02,6.096450e-02
        ,7.907020e-02,5.261070e-02,5.180430e-02,1.142093e-01,5.580208e-02,2.354317e-01,2.681434e-01,5.047968e-02,1.029695e-01,7.947606e-02,6.167620e-02,1.260100e-01,1.094464e-01
        ,1.044411e-01,6.861138e-02,1.122694e-01,6.168966e-02,1.033369e-01,9.571271e-02,5.958640e-02,1.168745e-01,4.831583e-02,7.683862e-02,7.909215e-02,8.397850e-02,1.069573e-01
        ,5.494288e-02,4.744649e-02,2.133179e-01,5.407477e-02,1.070343e-01,1.207816e-01,5.898603e-02,5.647888e-02,1.076070e-01,7.977657e-02,2.690687e-01,1.077435e-01,3.279724e-01
        ,1.140342e-01,1.154527e-01,5.419787e-02,1.098867e-01,1.049436e-01,5.082173e-02,6.118521e-02,2.107675e-01,7.758130e-02,7.001571e-02,1.073186e-01,4.963340e-02,5.394587e-02
        ,4.612111e-02,7.909675e-02,7.081853e-02,7.685204e-02,1.132175e-01,6.811432e-02,1.231347e-01,7.004574e-02,1.089064e-01,5.191893e-02,2.689951e-01,3.267575e-01,1.008663e-01
        ,4.802894e-02,6.230837e-02,1.109208e-01,6.627911e-02,8.130255e-02,1.094653e-01,5.568541e-02,9.874917e-02,5.701293e-02,7.421695e-02,1.393040e-01,8.828166e-06};

      double[] zvals_expected = new double[]{4.094542787,-5.958287216,-7.616568859,-6.457719779,-9.203616729,-10.019431514,-7.715486715,-5.026416071,-5.457993778,-4.692873330,-4.931283164,-7.290910329
        ,-6.328761834,-6.338172537,0.433932435,1.078470756,1.638876645,0.703437006,-1.278442927,-0.497307097,0.433333243,-0.192857977,-1.063364622,-2.474114538
        ,3.252898021,-2.229957876,-2.515581926,-1.418544300,-1.211558333,-1.790482149,-3.181217772,-2.187168299,-3.039383181,-2.399384279,-1.550948532,5.379347430
        ,-3.448197372,-1.993672779,6.336619935,2.329387922,1.880280495,0.540602946,0.306013647,1.967700936,-1.946876164,1.492992904,3.399070000,5.445447763
        ,-2.042586155,1.038415698,10.121391544,1.065722732,1.156883305,2.473342141,-1.810301011,-0.637535148,6.248852336,5.382017137,5.579262483,1.092981554
        ,0.709738700,-1.844369286,5.660253498,3.502760590,-1.169699226,0.213405474,3.480449353,2.851929432,-1.344144285,0.369788430,1.861136098,2.677364258
        ,2.210610981,-0.093929275,2.254537133,-2.472769164,2.951309213,2.037384116,0.711098412,1.318208131,3.107896103,0.919432700,-1.909512146,1.051702242
        ,3.138428148,0.276956565,0.848116635,3.571707066,0.697559521,0.589097196,2.282167858,0.859992866,4.465496733,0.526662485,-4.412237900,0.240366792
        ,-2.077626172,1.988382134,3.832504877,0.393053401,0.683612236,-0.127386732,-0.174890682,2.941876192,4.363924639,3.918618005,-4.223069230,3.133329974
        ,3.830075787,2.556626718,-0.319030122,0.023171093,-0.701206599,1.039462023,3.430224574,-0.531365033,-1.221299087,-3.471879279,0.545302258,-0.094012061
        ,-2.224318698,-2.006425249,-1.796891224,1.792799985,2.637030567,2.499172484,3.406675572,-0.757278429,2.920806636,1.223580021,4.321604030,3.714483644
        ,1.202957243,-0.820582100,0.309384395,1.305005410,2.104096487,1.783276250,3.073716393,1.777268003,0.710186572,1.986074319,-0.739698581,-0.401658318
        ,0.754599117,1.085164836,-2.100113836,2.351929605,-2.073117895,-1.276477554,1.185842715,3.411279361,-1.305372693,2.348881190,-0.399945460,3.314921843
        ,-2.781362443,2.652819094,-1.726814586,-0.239471355,-0.735326303,1.528320564,1.874431642,0.036123072,-0.749113504,-0.959187862,0.365486433,2.114753848
        ,-1.479111228,-2.989960091,-0.166011968,-0.385960754,-1.313996380,0.163161548,0.449266356,2.757878211,-0.792848866,-0.644210444,2.667413046,-2.209806237
        ,0.395680070,1.238415063,-2.958388604,1.917886602,2.695339429,-1.909435881,-0.200518466,-1.421041172,-0.555735022,-0.108076244,-0.280110165,-0.978727707
        ,2.402743720,-0.745003303,2.644547495,-2.489047558,1.764876031,0.153351678,1.016619439,-4.913074631,2.637495147,-1.923795851,-2.924531170,-0.146048350
        ,-2.535340379,-2.170097247,-0.704450917,3.240322900,-0.721504747,1.959501429,0.320694226,-0.498380144,3.260451771,3.703901572,1.533557842,2.116934588
        ,0.007562213,-1.097433427,0.077664399,0.024845610,-0.421176265,0.456085590,1.912495640,-2.022900342,4.325966158,0.274080250,0.444076651,-1.508741999
        ,0.118965357,1.971405595,-0.310386063,-1.100341487,-0.666053319,2.023671705,1.989128987,-0.780390564,0.844943233,1.424270602,1.358245515,1.640771855
        ,-0.785668134,0.444184574,1.289884997,-0.081727285,0.342718282,0.781702452,-0.439626096,2.544935912,0.314620525,1.179911368,-0.042698859,-0.395173744
        ,-0.946324367,-0.507911593,-2.483856451,1.030652857,0.821158118,-0.448123713,6.270517743
      };

      double[] pvals_expected = new double[]{4.243779e-05,2.584251e-09,2.700448e-14,1.083124e-10,3.733573e-20,1.392306e-23,1.251677e-14,5.032991e-07,4.862783e-08,2.708701e-06,8.223295e-07,3.173337e-13,2.514741e-10
        ,2.366114e-10,6.643414e-01,2.808345e-01,1.012520e-01,4.817902e-01,2.011056e-01,6.189770e-01,6.647766e-01,8.470718e-01,2.876273e-01,1.336350e-02,1.143912e-03,2.575939e-02
        ,1.189004e-02,1.560448e-01,2.256933e-01,7.338895e-02,1.468427e-03,2.873979e-02,2.373166e-03,1.643019e-02,1.209271e-01,7.545084e-08,5.653029e-04,4.619905e-02,2.390030e-10
        ,1.984672e-02,6.008188e-02,5.887863e-01,7.595969e-01,4.911388e-02,5.156115e-02,1.354521e-01,6.772461e-04,5.217869e-08,4.110425e-02,2.990870e-01,4.958814e-24,2.865596e-01
        ,2.473315e-01,1.339242e-02,7.026154e-02,5.237824e-01,4.203831e-10,7.434137e-08,2.441273e-08,2.744128e-01,4.778730e-01,6.514157e-02,1.528620e-08,4.612949e-04,2.421336e-01
        ,8.310125e-01,5.014564e-04,4.349160e-03,1.789144e-01,7.115434e-01,6.273710e-02,7.425404e-03,2.707212e-02,9.251661e-01,2.417131e-02,1.341390e-02,3.167338e-03,4.162244e-02
        ,4.770301e-01,1.874465e-01,1.886429e-03,3.578785e-01,5.620789e-02,2.929467e-01,1.700608e-03,7.818158e-01,3.963814e-01,3.553510e-04,4.854594e-01,5.558016e-01,2.248808e-02
        ,3.898015e-01,8.024485e-06,5.984328e-01,1.027500e-05,8.100480e-01,3.775434e-02,4.678071e-02,1.271662e-04,6.942835e-01,4.942266e-01,8.986354e-01,8.611670e-01,3.265400e-03
        ,1.282792e-05,8.930334e-05,2.418793e-05,1.730416e-03,1.284274e-04,1.057531e-02,7.497064e-01,9.815140e-01,4.831808e-01,2.986003e-01,6.040895e-04,5.951707e-01,2.219847e-01
        ,5.177320e-04,5.855507e-01,9.251004e-01,2.613621e-02,4.482202e-02,7.236537e-02,7.301742e-02,8.368881e-03,1.245495e-02,6.586634e-04,4.488905e-01,3.494493e-03,2.211226e-01
        ,1.555177e-05,2.040773e-04,2.290047e-01,4.118924e-01,7.570318e-01,1.919034e-01,3.538034e-02,7.455389e-02,2.116458e-03,7.553673e-02,4.775953e-01,4.703635e-02,4.594901e-01
        ,6.879391e-01,4.504969e-01,2.778595e-01,3.572917e-02,1.868429e-02,3.817188e-02,2.017990e-01,2.356961e-01,6.476464e-04,1.917784e-01,1.883792e-02,6.892002e-01,9.180365e-04
        ,5.417320e-03,7.987482e-03,8.421375e-02,8.107421e-01,4.621479e-01,1.264461e-01,6.088301e-02,9.711845e-01,4.537961e-01,3.374737e-01,7.147515e-01,3.446114e-02,1.391236e-01
        ,2.792949e-03,8.681489e-01,6.995291e-01,1.888599e-01,8.703926e-01,6.532436e-01,5.822158e-03,4.278737e-01,5.194451e-01,7.648862e-03,2.712795e-02,6.923446e-01,2.155742e-01
        ,3.095516e-03,5.513717e-02,7.036561e-03,5.621772e-02,8.410768e-01,1.553177e-01,5.783972e-01,9.139361e-01,7.793954e-01,3.277243e-01,1.628008e-02,4.562770e-01,8.185310e-03
        ,1.281526e-02,7.759723e-02,8.781222e-01,3.093447e-01,9.024527e-07,8.357430e-03,5.439191e-02,3.452960e-03,8.838844e-01,1.124006e-02,3.000919e-02,4.811588e-01,1.195559e-03
        ,4.706060e-01,5.006557e-02,7.484449e-01,6.182207e-01,1.113888e-03,2.127814e-04,1.251516e-01,3.427559e-02,9.939663e-01,2.724629e-01,9.380957e-01,9.801783e-01,6.736301e-01
        ,6.483325e-01,5.582446e-02,4.309441e-02,1.524737e-05,7.840253e-01,6.569911e-01,1.313778e-01,9.053038e-01,4.868889e-02,7.562701e-01,2.711943e-01,5.053834e-01,4.301493e-02
        ,4.669822e-02,4.351687e-01,3.981509e-01,1.543811e-01,1.743985e-01,1.008578e-01,4.320696e-01,6.569131e-01,1.971029e-01,9.348643e-01,7.318134e-01,4.343971e-01,6.602119e-01
        ,1.093594e-02,7.530525e-01,2.380471e-01,9.659419e-01,6.927182e-01,3.439926e-01,6.115200e-01,1.300354e-02,3.027140e-01,4.115643e-01,6.540679e-01,3.659400e-10};
      double[] stder_actual = model._output.stdErr();
      double[] zvals_actual = model._output.zValues();
      double[] pvals_actual = model._output.pValues();
      String[] names_actual = model._output.coefficientNames();
      HashMap<String, Integer> coefMap = new HashMap<>();
      for (int i = 0; i < names_expected.length; ++i)
        coefMap.put(names_expected[i], i);
      double[] coefs_actual = model._output._global_beta;
      for (int i = 0; i < exp_coefs.length; ++i) {
        String s = removeDot(names_actual[i]);
        if(!coefMap.containsKey(s)) { // removed col, check we removed it too
          assertTrue(coefs_actual[i] == 0 && Double.isNaN(zvals_actual[i]));
          System.out.println("found removed col " + s);
        } else {
          int id = coefMap.get(s);
          assertEquals(exp_coefs[id], coefs_actual[i], 1e-4);
          assertEquals(stder_expected[id], stder_actual[i],Math.abs(stder_expected[id]*1e-4));
          assertEquals(zvals_expected[id], zvals_actual[i],Math.abs(zvals_expected[id]*1e-4));
          assertEquals(pvals_expected[id], pvals_actual[i],pvals_expected[id]*1e-4);
        }
      }
    } finally {
      if(model != null) model.delete();
    }

  }
  private static String removeDot(String s) {
    int id = s.indexOf(".");
    if(id ==-1) return s;
    return s.substring(0,id) + s.substring(id+1);
  }

  @AfterClass
  public static void cleanUp() {
    if(_canCarTrain != null)
      _canCarTrain.delete();
    if(_merit != null)
      _merit.remove();
    if(_class != null)
      _class.remove();
    if(_earinf != null)
      _earinf.delete();
    if(_weighted != null)
      _weighted.delete();
    if(_upsampled != null)
      _upsampled.delete();
    if(_prostateTrain != null)
      _prostateTrain.delete();
    if(_airlines != null)
      _airlines.delete();
  }
}<|MERGE_RESOLUTION|>--- conflicted
+++ resolved
@@ -417,12 +417,7 @@
 
     GLMModel model = null;
     try {
-<<<<<<< HEAD
-      model = job.trainModel().get();
-      System.out.println(model.coefficients());
-=======
       model = new GLM(parms).trainModel().get();
->>>>>>> 6ef6f834
       String[] names_expected = new String[]{"Intercept", "Swimmer.Occas", "Location.NonBeach", "Age.20-24", "Age.25-29", "Sex.Male"};
       String[] names_actual = model._output.coefficientNames();
       HashMap<String, Integer> coefMap = new HashMap<>();
