--- conflicted
+++ resolved
@@ -17,11 +17,8 @@
 import water.Futures;
 import water.H2O;
 import water.Key;
-<<<<<<< HEAD
-=======
 import water.codegen.CodeGenerator;
 import water.codegen.CodeGeneratorPipeline;
->>>>>>> ab872a83
 import water.exceptions.H2OIllegalArgumentException;
 import water.exceptions.JCodeSB;
 import water.util.ArrayUtils;
@@ -219,25 +216,17 @@
     return _output==null || _output._treeStats._num_trees * _output._treeStats._mean_leaves > 1000000;
   }
   protected boolean binomialOpt() { return true; }
-<<<<<<< HEAD
-  @Override protected SBPrintStream toJavaInit(SBPrintStream sb, SB fileContext) {
-=======
   @Override protected SBPrintStream toJavaInit(SBPrintStream sb, CodeGeneratorPipeline fileCtx) {
->>>>>>> ab872a83
     sb.nl();
     sb.ip("public boolean isSupervised() { return true; }").nl();
     sb.ip("public int nfeatures() { return "+_output.nfeatures()+"; }").nl();
     sb.ip("public int nclasses() { return "+_output.nclasses()+"; }").nl();
     return sb;
   }
-<<<<<<< HEAD
-  @Override protected void toJavaPredictBody(SBPrintStream body, SB classCtx, SB file, boolean verboseCode) {
-=======
   @Override protected void toJavaPredictBody(SBPrintStream body,
                                              CodeGeneratorPipeline classCtx,
                                              CodeGeneratorPipeline fileCtx,
                                              final boolean verboseCode) {
->>>>>>> ab872a83
     final int nclass = _output.nclasses();
     body.ip("java.util.Arrays.fill(preds,0);").nl();
     body.ip("double[] fdata = hex.genmodel.GenModel.SharedTree_clean(data);").nl();
@@ -247,23 +236,6 @@
     for (int t=0; t < _output._treeKeys.length; t++) {
       // Generate score method for given tree
       toJavaForestName(body.i(),mname,t).p(".score0(fdata,preds);").nl();
-<<<<<<< HEAD
-      file.nl();
-      toJavaForestName(file.ip("class "),mname,t).p(" {").nl().ii(1);
-      file.ip("public static void score0(double[] fdata, double[] preds) {").nl().ii(1);
-      for( int c=0; c<nclass; c++ )
-        if( !binomialOpt() || !(c==1 && nclass==2) ) // Binomial optimization
-          toJavaTreeName(file.ip("preds[").p(nclass==1?0:c+1).p("] += "),mname,t,c).p(".score0(fdata);").nl();
-      file.di(1).ip("}").nl(); // end of function
-      file.di(1).ip("}").nl(); // end of forest class
-
-      // Generate the pre-tree classes afterwards
-      for( int c=0; c<nclass; c++ ) {
-        if( !binomialOpt() || !(c==1 && nclass==2) ) { // Binomial optimization
-          String javaClassName = toJavaTreeName(new SB(), mname, t, c).toString();
-          CompressedTree ct = _output.ctree(t,c);
-          new TreeJCodeGen(this, ct, file, javaClassName, verboseCode).generate();
-=======
 
       final int treeIdx = t;
 
@@ -290,20 +262,13 @@
               out.p(sb);
             }
           }
->>>>>>> ab872a83
         }
       });
     }
-<<<<<<< HEAD
-    toJavaUnifyPreds(body, file);
-  }
-  abstract protected void toJavaUnifyPreds( SBPrintStream body, SB file );
-=======
 
     toJavaUnifyPreds(body);
   }
   abstract protected void toJavaUnifyPreds( SBPrintStream body);
->>>>>>> ab872a83
 
   protected <T extends JCodeSB> T toJavaTreeName(final T sb, String mname, int t, int c ) {
     return (T) sb.p(mname).p("_Tree_").p(t).p("_class_").p(c);
