--- conflicted
+++ resolved
@@ -536,11 +536,7 @@
                     obi += oDomLen;
                     oDomLen = UnsafeUtils.get4(otherDom, obi);
                     obi += 4;
-<<<<<<< HEAD
-                    assert oDomLen > 0 : "1. Negative oDomLen not acceptable " + oDomLen;
-=======
                     assert oDomLen >= 0 : getClass().getName() + ".reduce/2: oDomLen=" + oDomLen + ", obi=" + obi;
->>>>>>> 0aadc169
                     oCat.set(otherDom, obi, oDomLen);
                     oi++;
                   }
@@ -551,11 +547,7 @@
                     mergedDom[mbi++] = otherDom[obi++];
                   oDomLen = UnsafeUtils.get4(otherDom, obi);
                   obi += 4;
-<<<<<<< HEAD
-                  assert oDomLen > 0 : "2. Negative oDomLen not acceptable " + oDomLen;
-=======
                   assert oDomLen >= 0 : getClass().getName() + ".reduce/3: oDomLen=" + oDomLen + ", obi=" + obi;
->>>>>>> 0aadc169
                   oCat.set(otherDom, obi, oDomLen);
                   oi++;
                 }
